--- conflicted
+++ resolved
@@ -567,13 +567,10 @@
 
         # Setup standard filters that can be used to format context variables.
         self._template_environment_.filters['format_timedelta'] = _format_timedelta
-<<<<<<< HEAD
         self._template_environment_.filters['identical'] = _identical
         self._template_environment_.filters['get_config_value'] = flow_config.get_config_value
-=======
         if 'max' not in self._template_environment_.filters:    # for jinja2 < 2.10
             self._template_environment_.filters['max'] = max
->>>>>>> 1b9f6534
 
     @property
     def _template_environment(self):
