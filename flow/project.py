# Copyright (c) 2019 The Regents of the University of Michigan
# All rights reserved.
# This software is licensed under the BSD 3-Clause License.
"""Workflow definition with the FlowProject.

The FlowProject is a signac Project that allows the user to define a workflow.
"""
import sys
import os
import re
import logging
import argparse
import time
import datetime
import json
import inspect
import functools
import contextlib
import random
import subprocess
import traceback
import warnings
from deprecation import deprecated
from collections import defaultdict
from collections import OrderedDict
from collections import Counter
from copy import deepcopy
from itertools import islice
from itertools import count
from itertools import groupby
from hashlib import sha1
import multiprocessing
import threading
from multiprocessing import Pool
from multiprocessing import cpu_count
from multiprocessing import TimeoutError
from multiprocessing.pool import ThreadPool
from multiprocessing import Event
import jinja2
from jinja2 import TemplateNotFound as Jinja2TemplateNotFound
from tqdm import tqdm

import signac
from signac.contrib.hashing import calc_id
from signac.contrib.filterparse import parse_filter_arg
from signac.contrib.project import JobsCursor

from enum import IntFlag

from .aggregate import Aggregate
from .environment import get_environment
from .scheduling.base import ClusterJob
from .scheduling.base import JobStatus
from .scheduling.status import update_status
from .errors import SubmitError
from .errors import ConfigKeyError
from .errors import NoSchedulerError
from .errors import UserConditionError
from .errors import UserOperationError
from .errors import TemplateError
from .util.misc import _positive_int
from .util.misc import roundrobin
from .util.misc import to_hashable
from .util import template_filters as tf
from .util.misc import add_cwd_to_environment_pythonpath
from .util.misc import switch_to_directory
from .util.misc import TrackGetItemDict
from .util.translate import abbreviate
from .util.translate import shorten
from .labels import label
from .labels import staticlabel
from .labels import classlabel
from .labels import _is_label_func
from .util import config as flow_config
from .render_status import Renderer as StatusRenderer
from .version import __version__


logger = logging.getLogger(__name__)


# The TEMPLATE_HELP can be shown with the --template-help option available to all
# command line sub commands that use the templating system.
TEMPLATE_HELP = """Execution and submission scripts are generated with the jinja2 template files.
Standard files are shipped with the package, but maybe replaced or extended with
custom templates provided within a project.
The default template directory can be configured with the 'template_dir' configuration
variable, for example in the project configuration file. The current template directory is:
{template_dir}

All template variables can be placed within a template using the standard jinja2
syntax, e.g., the project root directory can be written like this: {{{{ project._rd }}}}.
The available template variables are:
{template_vars}

Filter functions can be used to format template variables in a specific way.
For example: {{{{ project.get_id() | capitalize }}}}.

The available filters are:
{filters}"""

_FMT_SCHEDULER_STATUS = {
    JobStatus.unknown: 'U',
    JobStatus.registered: 'R',
    JobStatus.inactive: 'I',
    JobStatus.submitted: 'S',
    JobStatus.held: 'H',
    JobStatus.queued: 'Q',
    JobStatus.active: 'A',
    JobStatus.error: 'E',
    JobStatus.dummy: ' ',
}


class IgnoreConditions(IntFlag):
    """Flags that determine which conditions are used to determine job eligibility.

    The options include:
        * IgnoreConditions.NONE: check all conditions
        * IgnoreConditions.PRE: ignore pre conditions
        * IgnoreConditions.POST: ignore post conditions
        * IgnoreConditions.ALL: ignore all conditions
    """
    # This operator must be defined since IntFlag simply performs an integer
    # bitwise not on the underlying enum value, which is problematic in
    # twos-complement arithmetic. What we want is to only flip valid bits.
    def __invert__(self):
        # Compute the largest number of bits used to represent one of the flags
        # so that we can XOR the appropriate number.
        max_bits = len(bin(max([elem.value for elem in type(self)]))) - 2
        return self.__class__((2**max_bits - 1) ^ self._value_)

    NONE = 0
    PRE = 1
    POST = 2
    ALL = PRE | POST

    def __str__(self):
        return {IgnoreConditions.PRE: 'pre', IgnoreConditions.POST: 'post',
                IgnoreConditions.ALL: 'all', IgnoreConditions.NONE: 'none'}[self]


class _IgnoreConditionsConversion(argparse.Action):
    def __init__(self, option_strings, dest, nargs=None, **kwargs):
        if nargs is not None:
            raise ValueError("nargs not allowed")
        super(_IgnoreConditionsConversion, self).__init__(option_strings, dest, **kwargs)

    def __call__(self, parser, namespace, values, option_string=None):
        setattr(namespace, self.dest, getattr(IgnoreConditions, values.upper()))


class _condition(object):
    # This counter should be incremented each time a "never" condition
    # is created, and the value should be used as the tag for that
    # condition to ensure that no pair of "never" conditions
    # are found to be equal by the graph detection algorithm.
    current_arbitrary_tag = 0

    def __init__(self, condition, tag=None):
        """Add tag to differentiate built-in conditions during graph detection."""

        if tag is None:
            try:
                tag = condition.__code__.co_code
            except AttributeError:
                logger.warning("Condition {} could not autogenerate tag.".format(condition))
        condition._flow_tag = tag
        self.condition = condition

    @classmethod
    def isfile(cls, filename):
        "True if the specified file exists for this job-aggregate."
        def _isfile(*jobs):
            return all(job.isfile(filename) for job in jobs)

        return cls(_isfile, 'isfile_' + filename)

    @classmethod
    def true(cls, key):
        """True if the specified key is present in the job document
        of every job in the job-aggregate and evaluates to True."""
        def _document(*jobs):
            return all(job.document.get(key, False) for job in jobs)

        return cls(_document, 'true_' + key)

    @classmethod
    def false(cls, key):
        """True if the specified key is present in the job document
        of every job in the job-aggregate and evaluates to True."""
        def _no_document(*jobs):
            return all(not job.document.get(key, False) for job in jobs)
        return cls(_no_document, 'false_' + key)

    @classmethod
    def never(cls, func):
        "Returns False."
        cls.current_arbitrary_tag += 1
        return cls(lambda _: False, str(cls.current_arbitrary_tag))(func)

    @classmethod
    def not_(cls, condition):
        """Evaluates to True if the provided condition function returns
        False for all the jobs in the job-aggregate passed at once."""
        def _not(*jobs):
            return not condition(*jobs)
        return cls(_not,
                   'not_'.encode() + condition.__code__.co_code)


def _create_all_metacondition(condition_dict, *other_funcs):
    """Standard function for generating aggregate metaconditions that require
    *all* provided conditions to be met. The resulting metacondition is
    constructed with appropriate information for graph detection."""
    condition_list = [c for f in other_funcs for c in condition_dict[f]]

    def _flow_metacondition(*jobs):
        return all(c(*jobs) for c in condition_list)

    _flow_metacondition._composed_of = condition_list
    return _flow_metacondition


def _make_bundles(operations, size=None):
    """Utility function for the generation of bundles.

    This function splits an iterable of operations into equally
    sized bundles and a possibly smaller final bundle.
    """
    n = None if size == 0 else size
    operations = iter(operations)
    while True:
        b = list(islice(operations, n))
        if b:
            yield b
        else:
            break


class _JobOperation(object):
    """This class represents the information needed to execute one group for a job-aggregate.

    The execution or submission of a :py:class:`FlowGroup` uses a passed in command
    which can either be a string or function with no arguments that returns a shell
    executable command.  The shell executable command won't be used if it is
    determined that the group can be executed without forking.

    .. note::

        This class is used by the :class:`~.FlowGroup` class for the execution and
        submission process and should not be instantiated by users themselves.

    :param id:
        The id of this _JobOperation instance. The id should be unique.
    :type id:
        str
    :param name:
        The name of the _JobOperation.
    :type name:
        str
    :param jobs:
        The jobs associated with this operation.
    :type jobs:
        list of :class:`signac.contrib.job.Job`
    :param cmd:
        The command that executes this operation. Can be a callable that when
        evaluated returns a string.
    :type cmd:
        callable or str
    :param directives:
        A dictionary of additional parameters that provide instructions on how
        to execute this operation, e.g., specifically required resources.
    :type directives:
        :class:`dict`
    """

    def __init__(self, id, name, jobs, cmd, directives=None):
        self._id = id
        self.name = name

        assert isinstance(jobs, list)

        self._jobs = jobs
        if not (callable(cmd) or isinstance(cmd, str)):
            raise ValueError("JobOperation cmd must be a callable or string.")
        self._cmd = cmd

        if directives is None:
            directives = dict()  # default argument
        else:
            directives = dict(directives)  # explicit copy

        # Keys which were explicitly set by the user, but are not evaluated by the
        # template engine are cause for concern and might hint at a bug in the template
        # script or ill-defined directives. We are therefore keeping track of all
        # keys set by the user and check whether they have been evaluated by the template
        # script engine later.
        keys_set_by_user = set(directives)

        # We use a special dictionary that allows us to track all keys that have been
        # evaluated by the template engine and compare them to those explicitly set
        # by the user. See also comment above.
        self.directives = TrackGetItemDict(
            {key: value for key, value in directives.items()})
        self.directives._keys_set_by_user = keys_set_by_user

    def __str__(self):
        if len(self._jobs) == 1:
            return "{}({})".format(self.name, str(self._jobs[0]))
        else:
            minimum = self._jobs[0]._project.min_len_unique_id()
            return "{}-{}: ({}-{})".format(
                self.name, len(self._jobs), str(self._jobs[0])[:minimum],
                str(self._jobs[-1])[:minimum])

    def __repr__(self):
        return "{type}(name='{name}', jobs='{jobs}', cmd={cmd}, directives={directives})".format(
                   type=type(self).__name__,
                   name=self.name,
                   jobs="[" + " ,".join(map(str, self._jobs)) + "]",
                   cmd=repr(self.cmd),
                   directives=self.directives)

    def __hash__(self):
        return int(sha1(self.id.encode('utf-8')).hexdigest(), 16)

    def __eq__(self, other):
        return self.id == other.id

    @property
    def id(self):
        return self._id

    @property
    def cmd(self):
        if callable(self._cmd):
            # We allow cmd to be 'lazy' or an unevaluated function because
            # in cases where a user uses the Python API without specifying
            # a project entrypoint, running many operations is still valid.
            # If we need to fork this will fail to generate a command and
            # error, but not until then. If we don't fork then nothing errors,
            # and the user gets the expected result.
            return self._cmd()
        else:
            return self._cmd

    def set_status(self, value):
        "Store the operation's status."
        self._jobs[0]._project.document.setdefault('_status', dict())[self.id] = int(value)

    def get_status(self):
        "Retrieve the operation's last known status."
        try:
            return JobStatus(self._jobs[0]._project.document['_status'][self.id])
        except KeyError:
            return JobStatus.unknown


@deprecated(
    deprecated_in="0.11", removed_in="0.13", current_version=__version__)
class JobOperation(_JobOperation):
    """This class represents the information needed to execute one group for one job.

    The execution or submission of a :py:class:`FlowGroup` uses a passed in command
    which can either be a string or function with no arguments that returns a shell
    executable command.  The shell executable command won't be used if it is
    determined that the group can be executed without forking.

    .. note::

        This class is used by the :class:`~.FlowGroup` class for the execution and
        submission process and should not be instantiated by users themselves.

    :param id:
        The id of this JobOperation instance. The id should be unique.
    :type id:
        str
    :param name:
        The name of the JobOperation.
    :type name:
        str
    :param job:
        The job associated with this operation.
    :type job:
        :class:`signac.contrib.job.Job`
    :param cmd:
        The command that executes this operation. Can be a callable that when
        evaluated returns a string.
    :type cmd:
        callable or str
    :param directives:
        A dictionary of additional parameters that provide instructions on how
        to execute this operation, e.g., specifically required resources.
    :type directives:
        :class:`dict`
    """
    def __init__(self, id, name, job, cmd, directives=None):
        self._id = id
        self.name = name

        assert isinstance(job, signac.contrib.job.Job)

        self._jobs = [job]
        if not (callable(cmd) or isinstance(cmd, str)):
            raise ValueError("JobOperation cmd must be a callable or string.")
        self._cmd = cmd

        if directives is None:
            directives = dict()  # default argument
        else:
            directives = dict(directives)  # explicit copy

        # Keys which were explicitly set by the user, but are not evaluated by the
        # template engine are cause for concern and might hint at a bug in the template
        # script or ill-defined directives. We are therefore keeping track of all
        # keys set by the user and check whether they have been evaluated by the template
        # script engine later.
        keys_set_by_user = set(directives)

        # We use a special dictionary that allows us to track all keys that have been
        # evaluated by the template engine and compare them to those explicitly set
        # by the user. See also comment above.
        self.directives = TrackGetItemDict(
            {key: value for key, value in directives.items()})
        self.directives._keys_set_by_user = keys_set_by_user

    @property
    def job(self):
        # The length of `_jobs` will never be more than one due to the
        # instance check we're doing while initializing an instance of
        # JobOperation. Hence return only the first element of `self._jobs`
        return self._jobs[0]

    def __repr__(self):
        return "{type}(name='{name}', job='{job}', cmd={cmd}, directives={directives})".format(
                   type=type(self).__name__,
                   name=self.name,
                   job=str(self._jobs[0]),
                   cmd=repr(self.cmd),
                   directives=self.directives)


class _SubmissionJobOperation(_JobOperation):
    R"""This class represents the information needed to submit one group for a job-aggregate.

    This class extends :py:class:`_JobOperation` to include a set of groups
    that will be executed via the "run" command. These groups are known at
    submission time.

    :param \*args:
        Passed to the constructor of :py:class:`_JobOperation`.
    :param eligible_operations:
        A list of :py:class:`_JobOperation` that will be executed when this
        submitted job-aggregate is executed.
    :type eligible_operations:
        list
    :param operations_with_unmet_preconditions:
        A list of :py:class:`_JobOperation` that will not be executed in the
        first pass of :meth:`FlowProject.run` due to unmet preconditions. These
        operations may be executed in subsequent iterations of the run loop.
    :type operations_with_unmet_preconditions:
        list
    :param operations_with_met_postconditions:
        A list of :py:class:`_JobOperation` that will not be executed in the
        first pass of :meth:`FlowProject.run` because all postconditions are
        met. These operations may be executed in subsequent iterations of the
        run loop.
    :type operations_with_met_postconditions:
        list
    :param \*\*kwargs:
        Passed to the constructor of :py:class:`_JobOperation`.
    """

    def __init__(
        self,
        *args,
        eligible_operations=None,
        operations_with_unmet_preconditions=None,
        operations_with_met_postconditions=None,
        **kwargs
    ):
        super(_SubmissionJobOperation, self).__init__(*args, **kwargs)

        if eligible_operations is None:
            self.eligible_operations = []
        else:
            self.eligible_operations = eligible_operations

        if operations_with_unmet_preconditions is None:
            self.operations_with_unmet_preconditions = []
        else:
            self.operations_with_unmet_preconditions = operations_with_unmet_preconditions

        if operations_with_met_postconditions is None:
            self.operations_with_met_postconditions = []
        else:
            self.operations_with_met_postconditions = operations_with_met_postconditions


class _FlowCondition(object):
    """A _FlowCondition represents a condition as a function of a job-aggregate.

    The __call__() function of a _FlowCondition object may return either True
    or False, representing whether the condition is met or not.
    This can be used to build a graph of conditions and operations.

    :param callback:
        A callable with one or multiple positional arguments or a variable argument.
    :type callback:
        callable
    """

    def __init__(self, callback):
        self._callback = callback

    def __call__(self, jobs):
        try:
            return self._callback(*jobs)
        except Exception as e:
            raise UserConditionError(
                'An exception was raised while evaluating the condition {name} '
                'for job(s) {jobs}.'.format(name=self._callback.__name__,
                                            jobs=', '.join(map(str, jobs)))) from e

    def __hash__(self):
        return hash(self._callback)

    def __eq__(self, other):
        return self._callback == other._callback


class BaseFlowOperation(object):
    """A BaseFlowOperation represents a data space operation, operating on any job-aggregate.

    Every BaseFlowOperation is associated with a specific command.

    Pre-requirements (pre) and post-conditions (post) can be used to
    trigger an operation only when certain conditions are met. Conditions are unary
    callables, which expects multiple positional arguments or a variable arguement
    which expects instance(s) of :class:`~signac.contrib.job.Job`and return either
    True or False.

    An operation is considered "eligible" for execution when all pre-requirements
    are met and when at least one of the post-conditions is not met.
    Requirements are always met when the list of requirements is empty and
    post-conditions are never met when the list of post-conditions is empty.

    .. note::
        This class should not be instantiated directly.

    :param cmd:
        The command to execute operation; should be a function of one or multiple jobs.
    :type cmd:
        str or callable
    :param pre:
        required conditions
    :type pre:
        sequence of callables
    :param post:
        post-conditions to determine completion
    :type post:
        sequence of callables
    """

    def __init__(self, pre=None, post=None):
        if pre is None:
            pre = []
        if post is None:
            post = []

        self._prereqs = [_FlowCondition(cond) for cond in pre]
        self._postconds = [_FlowCondition(cond) for cond in post]

    def __str__(self):
        return "{type}(cmd='{cmd}')".format(type=type(self).__name__, cmd=self._cmd)

    def _eligible(self, jobs, ignore_conditions=IgnoreConditions.NONE):
        """Eligible, when all pre-conditions are true and at least one post-condition is false,
        or corresponding conditions are ignored.

        :param jobs:
            A list of signac job handles.
        :type jobs:
            list
        :param ignore_conditions:
            Specify if pre and/or post conditions check is to be ignored for eligibility check.
            The default is :py:class:`IgnoreConditions.NONE`.
        :type ignore_conditions:
            :py:class:`~.IgnoreConditions`
        """
        if type(ignore_conditions) != IgnoreConditions:
            raise ValueError(
                "The ignore_conditions argument of FlowProject.run() "
                "must be a member of class IgnoreConditions")
        # len(self._prereqs) check for speed optimization
        pre = (not len(self._prereqs)) or (ignore_conditions & IgnoreConditions.PRE) \
            or all(cond(jobs) for cond in self._prereqs)
        if pre and len(self._postconds):
            post = (ignore_conditions & IgnoreConditions.POST) \
                or any(not cond(jobs) for cond in self._postconds)
        else:
            post = True
        return pre and post

    def _complete(self, jobs):
        "True when all post-conditions are met."
        if len(self._postconds):
            return all(cond(jobs) for cond in self._postconds)
        else:
            return False

    @deprecated(deprecated_in="0.11", removed_in="0.13", current_version=__version__)
    def eligible(self, job, ignore_conditions=IgnoreConditions.NONE):
        """Eligible, when all pre-conditions are true and at least one post-condition is false,
        or corresponding conditions are ignored.

        :param job:
            The signac job handles.
        :type job:
            :class:`~signac.contrib.job.Job`
        :param ignore_conditions:
            Specify if pre and/or post conditions check is to be ignored for eligibility check.
            The default is :py:class:`IgnoreConditions.NONE`.
        :type ignore_conditions:
            :py:class:`~.IgnoreConditions`
        """
        return self._eligible([job], ignore_conditions)

    @deprecated(deprecated_in="0.11", removed_in="0.13", current_version=__version__)
    def complete(self, job):
        "True when all post-conditions are met."
        return self._complete([job])


class FlowCmdOperation(BaseFlowOperation):
    """A BaseFlowOperation that holds a shell executable command.

    When an operation has the ``@cmd`` directive specified, it is instantiated
    as a FlowCmdOperation. The operation may be a function of multiple
    :py:class:`~signac.contrib.job.Job` depending on the type of aggregator user uses.
    The command (cmd) is a callable which expects multiple positional arguments
    or a variable arguement which expects instance(s) of :class:`~signac.contrib.job.Job`
    and returns a string containing valid shell commands, or the string of commands itself.
    In either case, the resulting string may contain any attributes of the job or
    aggregate of jobs place in curly braces, which will then be substituted by
    Python string formatting.

    .. note::
        This class should not be instantiated directly.
    """

    def __init__(self, cmd, pre=None, post=None):
        super(FlowCmdOperation, self).__init__(pre=pre, post=post)
        self._cmd = cmd

    def __str__(self):
        return "{type}(cmd='{cmd}')".format(type=type(self).__name__, cmd=self._cmd)

    def __call__(self, *jobs):
        if len(jobs) == 0:
            warnings.warn("The job argument is deprecated as of 0.11 and will be removed "
                          "in 0.13", DeprecationWarning)
            if callable(self._cmd):
                return self._cmd(None)
            else:
                return self._cmd
        elif len(jobs) == 1:
            if callable(self._cmd):
                return self._cmd(*jobs).format(job=jobs[0])
            else:
                return self._cmd.format(job=jobs[0])
        else:
            if callable(self._cmd):
                return self._cmd(*jobs).format(*jobs)
            else:
                return self._cmd.format(*jobs)


class FlowOperation(BaseFlowOperation):
    """FlowOperation holds a Python function that does not return a shell executable string.

    All operations without the ``@cmd`` directive use this class. Those operations should
    be a function of :py:class:`~signac.contrib.job.Job`.

    .. note::
        This class should not be instantiated directly.
    """

    def __init__(self, op_func, pre=None, post=None):
        super(FlowOperation, self).__init__(pre=pre, post=post)
        self._op_func = op_func

    def __str__(self):
        return "{type}(op_func='{op_func}')" \
               "".format(type=type(self).__name__, op_func=self._op_func)

    def __call__(self, jobs):
        return self._op_func(*jobs)


class FlowGroupEntry(object):
    """A FlowGroupEntry registers operations for inclusion into a :py:class:`FlowGroup`.

    Has two methods for adding operations: ``self()`` and ``with_directives``.
    Using ``with_directives`` takes one argument, ``directives``, which are
    applied to the operation when running through the group. This overrides
    the default directives specified by ``@flow.directives``. Calling the object
    directly will then use the default directives.

    :param name:
        The name of the :py:class:`FlowGroup` to be created.
    :type name:
        str
    :param options:
        The :py:meth:`FlowProject.run` options to pass when submitting the group.
        These will be included in all submissions. Submissions use run
        commands to execute.
    :type options:
        str
    :param aggregate:
        Object that aggregates jobs for a :py:class:`FlowGroup`.
    :type aggregate:
        :py:class:`MakeAggregate`
    """
    def __init__(self, name, options="", aggregate=None):
        self.name = name
        self.options = options
        self.aggregate = aggregate

    def __call__(self, func):
        """Decorator that adds the function into the group's operations.

        :param func:
            The function to decorate.
        :type func:
            callable
        """
        if hasattr(func, '_flow_groups'):
            if self.name in func._flow_groups:
                raise ValueError("Cannot register existing name {} with group {}"
                                 "".format(func, self.name))
            else:
                func._flow_groups.append(self.name)
        else:
            func._flow_groups = [self.name]
        return func

    def _set_directives(self, func, directives):
        if hasattr(func, '_flow_group_operation_directives'):
            if self.name in func._flow_group_operation_directives:
                raise ValueError("Cannot set directives because directives already exist for {} "
                                 "in group {}".format(func, self.name))
            else:
                func._flow_group_operation_directives[self.name] = directives
        else:
            func._flow_group_operation_directives = {self.name: directives}

    def with_directives(self, directives):
        """Returns a decorator that sets group specific directives to the operation.

        :param directives:
            Directives to use for resource requests and running the operation
            through the group.
        :type directives:
            dict
        :returns:
            A decorator which registers the function into the group with
            specified directives.
        :rtype:
            function
        """

        def decorator(func):
            self._set_directives(func, directives)
            return self(func)

        return decorator


class FlowGroup(object):
    """A FlowGroup represents a subset of a workflow for a project.

    Any :py:class:`FlowGroup` is associated with one or more instances of
    :py:class:`BaseFlowOperation` having same aggregations.

    In the example below, the directives will be {'nranks': 4} for op1 and
    {'nranks': 2, 'executable': 'python3'} for op2

    .. code-block:: python

        group = FlowProject.make_group(name='example_group')

        @group.with_directives(nranks=4)
        @FlowProject.operation
        @directives(nranks=2, executable="python3")
        def op1(job):
            pass

        @group
        @FlowProject.operation
        @directives(nranks=2, executable="python3")
        def op2(job):
            pass

    :param name:
        The name of the group to be used when calling from the command line.
    :type name:
        str
    :param operations:
        A dictionary of operations where the keys are operation names and
        each value is a :py:class:`BaseFlowOperation`.
    :type operations:
        dict
    :param operation_directives:
        A dictionary of additional parameters that provide instructions on how
        to execute a particular operation, e.g., specifically required
        resources. Operation names are keys and the dictionaries of directives are
        values. If an operation does not have directives specified, then the
        directives of the singleton group containing that operation are used. To
        prevent this, set the directives to an empty dictionary for that
        operation.
    :type operation_directives:
        dict
    :param options:
        A string of options to append to the output of the object's call method.
        This lets options like ``--num_passes`` to be given to a group.
    :type options:
        str
    :param aggregate:
        Object that aggregates jobs for this group.
    :type aggregate:
        :py:class:`MakeAggregate`
    """

    MAX_LEN_ID = 100

    def __init__(self, name, operations=None, operation_directives=None,
                 options="", aggregate=None):
        self.name = name
        self.options = options
        # An OrderedDict is not necessary here, but is used to ensure
        # consistent ordering of pretend submission output for templates.
        self.operations = OrderedDict() if operations is None else OrderedDict(operations)
        if operation_directives is None:
            self.operation_directives = dict()
        else:
            self.operation_directives = operation_directives
        self.aggregate = aggregate

    def _set_entrypoint_item(self, entrypoint, directives, key, default, jobs):
        """Set a value (executable, path) for entrypoint in command.

        Order of priority is the operation directives specified and
        then the project specified value.
        """
        entrypoint[key] = directives.get(key, entrypoint.get(key, default))
        if callable(entrypoint[key]):
            entrypoint[key] = entrypoint[key](*jobs)

    def _determine_entrypoint(self, entrypoint, directives, jobs):
        """Get the entrypoint for creating a _JobOperation.

        If path cannot be determined, then raise a RuntimeError since we do not
        know where to point to.
        """
        entrypoint = entrypoint.copy()
        self._set_entrypoint_item(entrypoint, directives, 'executable', sys.executable, jobs)

        # If a path is not provided, default to the path to the file where the
        # FlowProject (subclass) is defined.
        # We are assuming that all the jobs belong from the same project
        default_path = inspect.getfile(jobs[0]._project.__class__)
        self._set_entrypoint_item(entrypoint, directives, 'path', default_path, jobs)
        return "{} {}".format(entrypoint['executable'], entrypoint['path']).lstrip()

    def _resolve_directives(self, name, defaults, jobs):
        if name in self.operation_directives:
            directives = deepcopy(self.operation_directives[name])
        else:
            directives = deepcopy(defaults.get(name, dict()))
        nranks = directives.get('nranks', 1)
        nthreads = directives.get('omp_num_threads', 1)
        if callable(nranks) or callable(nthreads):
            def np_callable(*jobs):
                nr = nranks(*jobs) if callable(nranks) else nranks
                nt = nthreads(*jobs) if callable(nthreads) else nthreads
                return nr*nt

            directives.setdefault('np', np_callable)
        else:
            directives.setdefault('np', nranks*nthreads)

        directives.setdefault('ngpu', 0)
        directives.setdefault('nranks', 0)
        directives.setdefault('omp_num_threads', 0)
        directives.setdefault('processor_fraction', 1)

        # Evaluate strings and callables for jobs:
        def evaluate(value):
            if value and callable(value):
                return value(*jobs)
            elif isinstance(value, str):
                return value.format(*jobs)
            else:
                return value
        return {key: evaluate(value) for key, value in directives.items()}

    def _submit_cmd(self, entrypoint, ignore_conditions, jobs=None):
        entrypoint = self._determine_entrypoint(entrypoint, dict(), jobs)
        cmd = "{} run -o {}".format(entrypoint, self.name)
        cmd = cmd if jobs is None else cmd + ' -j {}'.format(' '.join(map(str, jobs)))
        cmd = cmd if self.options is None else cmd + ' ' + self.options
        if ignore_conditions != IgnoreConditions.NONE:
            return cmd.strip() + ' --ignore-conditions=' + str(ignore_conditions)
        else:
            return cmd.strip()

    def _run_cmd(self, entrypoint, operation_name, operation, directives, jobs):
        if isinstance(operation, FlowCmdOperation):
            return operation(*jobs).lstrip()
        else:
            entrypoint = self._determine_entrypoint(entrypoint, directives, jobs)
            return '{} exec {} {}'.format(
                        entrypoint, operation_name, ' '.join(map(str, jobs))
                    ).lstrip()

    def __iter__(self):
        yield from self.operations.values()

    def __repr__(self):
        return "{type}(name='{name}', operations='{operations}', " \
               "operation_directives={directives}, options='{options}')".format(
                   type=type(self).__name__,
                   name=self.name,
                   operations=' '.join(list(self.operations)),
                   directives=self.operation_directives,
                   options=self.options)

    def _eligible(self, jobs, ignore_conditions=IgnoreConditions.NONE):
        """Eligible, when at least one BaseFlowOperation is eligible.

        :param jobs:
            The signac job handles.
        :type jobs:
            list
        :param ignore_conditions:
            Specify if pre and/or post conditions are to be ignored while checking eligibility.
            The default is :py:class:`IgnoreConditions.NONE`.
        :type ignore_conditions:
            :py:class:`~.IgnoreConditions`
        :return:
            Whether the group is eligible.
        :rtype:
            bool
        """
        return any(op._eligible(jobs, ignore_conditions) for op in self)

    def _complete(self, jobs):
        """True when all BaseFlowOperation post-conditions are met.

        :param jobs:
            The signac job handles.
        :type jobs:
            list
        :return:
            Whether the group is complete (all contained operations are
            complete).
        :rtype:
            bool
        """
        return all(op._complete(jobs) for op in self)

    @deprecated(deprecated_in="0.11", removed_in="0.13", current_version=__version__)
    def eligible(self, job, ignore_conditions=IgnoreConditions.NONE):
        """Eligible, when at least one BaseFlowOperation is eligible.

        :param job:
            A :class:`signac.contrib.job.Job` from the signac workspace.
        :type job:
            :class:`signac.contrib.job.Job`
        :param ignore_conditions:
            Specify if pre and/or post conditions are to be ignored while checking eligibility.
            The default is :py:class:`IgnoreConditions.NONE`.
        :type ignore_conditions:
            :py:class:`~.IgnoreConditions`
        :return:
            Whether the group is eligible.
        :rtype:
            bool
        """
        return self._eligible([job], ignore_conditions)

    @deprecated(deprecated_in="0.11", removed_in="0.13", current_version=__version__)
    def complete(self, job):
        """True when all BaseFlowOperation post-conditions are met.

        :param job:
            A :class:`signac.contrib.job.Job` from the signac workspace.
        :type job:
            :class:`signac.contrib.job.Job`
        :return:
            Whether the group is complete (all contained operations are
            complete).
        :rtype:
            bool
        """
        return self._complete([job])

    def add_operation(self, name, operation, aggregate, directives=None):
        """Add an operation to the FlowGroup.

        :param name:
            The name of the operation.
        :type name:
            str
        :param operation:
            The workflow operation to add to the FlowGroup.
        :type operation:
            :py:class:`BaseFlowOperation`
        :param aggregate:
            Object that aggregates jobs for this group.
        :type aggregate:
            :py:class:`MakeAggregate`
        :param directives:
            The operation specific directives.
        :type directives:
            dict
        """
        self.operations[name] = operation
        if self.aggregate is None:
            self.aggregate = aggregate
        if directives is not None:
            self.operation_directives[name] = directives

    def isdisjoint(self, group):
        """Returns whether two groups are disjoint (do not share any common operations).

        :param group:
            The other FlowGroup to compare to.
        :type group:
            :py:class:`flow.FlowGroup`
        :return:
            Returns ``True`` if ``group`` and ``self`` share no operations,
            otherwise returns ``False``.
        :rtype:
            bool
        """
        return set(self).isdisjoint(set(group))

    def _generate_id(self, jobs, operation_name=None, index=0):
        "Return an id, which identifies this group with respect to this job."
        project = jobs[0]._project

        project._verify_aggregate_project(jobs)

        # The full name is designed to be truly unique for each job-group.
        if operation_name is None:
            op_string = ''.join(sorted(list(self.operations)))
        else:
            op_string = operation_name

        full_name = '{}%{}%{}%{}'.format(project.root_directory(),
                                         '-'.join(map(str, jobs)),
                                         op_string,
                                         index)
        # The job_op_id is a hash computed from the unique full name.
        job_op_id = calc_id(full_name)

        # The actual job id is then constructed from a readable part and the job_op_id,
        # ensuring that the job-op is still somewhat identifiable, but guaranteed to
        # be unique. The readable name is based on the project id, job id, operation name,
        # and the index number. All names and the id itself are restricted in length
        # to guarantee that the id does not get too long.
        max_len = self.MAX_LEN_ID - len(job_op_id)
        if max_len < len(job_op_id):
            raise ValueError("Value for MAX_LEN_ID is too small ({}).".format(self.MAX_LEN_ID))

        if len(jobs) > 1:
            aggregate_id = str(jobs[0])[:8]+'-'+str(jobs[-1])[:8]
        else:
            aggregate_id = str(jobs[0])[:8]

        separator = getattr(project._environment, 'JOB_ID_SEPARATOR', '/')
        readable_name = '{project}{sep}{jobs}{sep}{aggregate_size}{sep}{group}' \
                        '{sep}{index:04d}{sep}'.format(
                            sep=separator,
                            project=str(project)[:12],
                            jobs=aggregate_id,
                            aggregate_size=len(jobs),
                            group=self.name,
                            index=index)[:max_len]

        # By appending the unique job_op_id, we ensure that each id is truly unique.
        return readable_name + job_op_id

    def _get_status(self, jobs):
        """For a given job-aggregate check the groups submission status."""
        try:
            return JobStatus(jobs[0]._project.document['_status'][self._generate_id(jobs)])
        except KeyError:
            return JobStatus.unknown

    def _create_submission_job_operation(self, entrypoint, default_directives, jobs,
                                         ignore_conditions_on_execution=IgnoreConditions.NONE,
                                         index=0):
        """Create a _JobOperation object from the FlowGroup.

        Creates a _JobOperation for use in submitting and scripting.

        :param entrypoint:
            The path and executable, if applicable, to point to for execution.
        :type entrypoint:
            dict
        :param default_directives:
            The default directives to use for the operations. This is to allow for user specified
            groups to 'inherit' directives from ``default_directives``. If no defaults are desired,
            the argument can be set to an empty dictionary. This must be done explicitly, however.
        :type default_directives:
            dict
        :param jobs:
            The list of jobs that the :class:`~._JobOperation` is based on.
        :type jobs:
            list of :class:`signac.contrib.job.Job`
        :param ignore_conditions:
            Specify if pre and/or post conditions check is to be ignored for
            checking submission eligibility. The default is `IgnoreConditions.NONE`.
        :type ignore_conditions:
            :py:class:`~.IgnoreConditions`
        :param ignore_conditions_on_execution:
            Specify if pre and/or post conditions check is to be ignored for eligibility check after
            submitting.  The default is `IgnoreConditions.NONE`.
        :type ignore_conditions_on_execution:
            :py:class:`~.IgnoreConditions`
        :param index:
            Index for the :class:`~._JobOperation`.
        :type index:
            int
        :return:
            Returns a :py:class:`~._SubmissionJobOperation` for submitting the group. The
            :py:class:`~._JobOperation` will have directives that have been collected
            appropriately from its contained operations.
        :rtype:
            :py:class:`_SubmissionJobOperation`
        """
        uneval_cmd = functools.partial(self._submit_cmd, entrypoint=entrypoint, jobs=jobs,
                                       ignore_conditions=ignore_conditions_on_execution)

        def _get_run_ops(ignore_ops, additional_ignores_flag):
            """Get operations that match the combination of the conditions required by
            _create_submission_job_operation and the ignored flags, and remove operations
            in the ignore_ops list."""
            return list(
                set(self._create_run_job_operations(
                    entrypoint=entrypoint,
                    default_directives=default_directives,
                    jobs=jobs,
                    ignore_conditions=ignore_conditions_on_execution | additional_ignores_flag)
                    ) - set(ignore_ops)
            )

        submission_directives = self._get_submission_directives(default_directives, jobs)
        eligible_operations = _get_run_ops(
            [], IgnoreConditions.NONE)
        operations_with_unmet_preconditions = _get_run_ops(
            eligible_operations, IgnoreConditions.PRE)
        operations_with_met_postconditions = _get_run_ops(
            eligible_operations, IgnoreConditions.POST)

        submission_job_operation = _SubmissionJobOperation(
            self._generate_id(jobs, index=index),
            self.name,
            jobs,
            cmd=uneval_cmd,
            directives=submission_directives,
            eligible_operations=eligible_operations,
            operations_with_unmet_preconditions=operations_with_unmet_preconditions,
            operations_with_met_postconditions=operations_with_met_postconditions,
        )
        return submission_job_operation

    def _create_run_job_operations(self, entrypoint, default_directives, jobs,
                                   ignore_conditions=IgnoreConditions.NONE, index=0):
        """Create _JobOperation object(s) from the FlowGroup.

        Yields a _JobOperation for each contained operation given proper conditions are met.

        :param entrypoint:
            The path and executable, if applicable, to point to for execution.
        :type entrypoint:
            dict
        :param default_directives:
            The default directives to use for the operations. This is to allow for user specified
            groups to 'inherent' directives from ``default_directives``. If no defaults are desired,
            the argument must be explicitly set to an empty dictionary.
        :type default_directives:
            dict
        :param jobs:
            The list of jobs that the :class:`~._JobOperation` is based on.
        :type jobs:
            list of :class:`signac.contrib.job.Job`
        :param index:
            Index for the :class:`~._JobOperation`.
        :type index:
            int
        :return:
            Returns an iterator over eligible :py:class:`~._JobOperation`s.
        :rtype:
            Iterator[_JobOperation]
        """
        for name, op in self.operations.items():
            if op._eligible(jobs, ignore_conditions):
                directives = self._resolve_directives(name, default_directives, jobs)
                cmd = self._run_cmd(entrypoint=entrypoint, operation_name=name,
                                    operation=op, directives=directives, jobs=jobs)
                job_op = _JobOperation(self._generate_id(jobs, name, index=index), name,
                                       jobs, cmd=cmd, directives=deepcopy(directives))
                # Get the prefix, and if it's not NULL, set the fork directive
                # to True since we must launch a separate process. Override
                # the command directly.
                prefix = jobs[0]._project._environment.get_prefix(job_op)
                if prefix != '':
                    job_op.directives['fork'] = True
                    job_op._cmd = '{} {}'.format(prefix, job_op.cmd)
                yield job_op

    def _get_submission_directives(self, default_directives, jobs):
        """Get the combined resources for submission.

        No checks are done to mitigate inappropriate aggregation of operations.
        This can lead to poor utilization of computing resources.
        """
        directives = dict(ngpu=0, nranks=0, omp_num_threads=0, np=0)

        for name in self.operations:
            # get directives for operation
            op_dir = self._resolve_directives(name, default_directives, jobs)
            # Find the correct number of processors for operation
            directives['ngpu'] = max(directives['ngpu'], op_dir['ngpu'])
            directives['nranks'] = max(directives['nranks'], op_dir['nranks'])
            directives['omp_num_threads'] = max(directives['omp_num_threads'],
                                                op_dir['omp_num_threads'])
            directives['np'] = max(directives['np'], op_dir['np'])
        return directives


class _FlowProjectClass(type):
    """Metaclass for the FlowProject class."""
    def __new__(metacls, name, bases, namespace, **kwargs):
        cls = type.__new__(metacls, name, bases, dict(namespace))

        # All operation functions are registered with the operation() classmethod, which is
        # intended to be used as a decorator function. _OPERATION_FUNCTIONS is a list of tuples
        # of the operation name and the operation function. In addition, pre and post conditions
        # are registered with the class.

        cls._OPERATION_FUNCTIONS = list()
        cls._OPERATION_PRE_CONDITIONS = defaultdict(list)
        cls._OPERATION_POST_CONDITIONS = defaultdict(list)

        # All label functions are registered with the label() classmethod, which is intended
        # to be used as decorator function. The _LABEL_FUNCTIONS dict contains the function as
        # key and the label name as value, or None to use the default label name.
        cls._LABEL_FUNCTIONS = OrderedDict()

        # Give the class a pre and post class that are aware of the class they
        # are in.
        cls.pre = cls._setup_pre_conditions_class(parent_class=cls)
        cls.post = cls._setup_post_conditions_class(parent_class=cls)

        # All groups are registered with the function returned by the make_group
        # classmethod. In contrast to operations and labels, the
        # make_group classmethod does not serve as the decorator, the functor
        # it returns does. The _GROUPS list records the groups created and their
        # passed parameters for later initialization. The _GROUP_NAMES set stores
        # whether a group name has already been used.
        cls._GROUPS = list()
        cls._GROUP_NAMES = set()

        return cls

    @staticmethod
    def _setup_pre_conditions_class(parent_class):

        class pre(_condition):
            """Specify a function of job that must be true for this operation to
            be eligible for execution. For example:

            .. code-block:: python

                @Project.operation
                @Project.pre(lambda job: not job.doc.get('hello'))
                def hello(job):
                    print('hello', job)
                    job.doc.hello = True

            The *hello*-operation would only execute if the 'hello' key in the job
            document does not evaluate to True.

            An optional tag may be associated with the condition. These tags
            are used by :meth:`~.detect_operation_graph` when comparing
            conditions for equality. The tag defaults to the bytecode of the
            function.
            """

            _parent_class = parent_class

            def __init__(self, condition, tag=None):
                super(pre, self).__init__(condition, tag)

            def __call__(self, func):
                operation_functions = [operation[1] for operation
                                       in self._parent_class._collect_operations()]
                if self.condition in operation_functions:
                    raise ValueError("Operation functions cannot be used as preconditions.")
                self._parent_class._OPERATION_PRE_CONDITIONS[func].insert(0, self.condition)
                return func

            @classmethod
            def copy_from(cls, *other_funcs):
                "True if and only if all pre conditions of other operation-function(s) are met."
                return cls(_create_all_metacondition(cls._parent_class._collect_pre_conditions(),
                                                     *other_funcs))

            @classmethod
            def after(cls, *other_funcs):
                "True if and only if all post conditions of other operation-function(s) are met."
                operation_functions = [operation[1] for operation
                                       in cls._parent_class._collect_operations()]
                if not all(condition in operation_functions for condition in other_funcs):
                    raise ValueError("The arguments to pre.after must be operation functions.")
                return cls(_create_all_metacondition(cls._parent_class._collect_post_conditions(),
                                                     *other_funcs))

        return pre

    @staticmethod
    def _setup_post_conditions_class(parent_class):

        class post(_condition):
            """Specify a function of job that must evaluate to True for this operation
            to be considered complete. For example:

            .. code-block:: python

                @Project.operation
                @Project.post(lambda job: job.doc.get('bye'))
                def bye(job):
                    print('bye' job)
                    job.doc.bye = True

            The *bye*-operation would be considered complete and therefore no longer
            eligible for execution once the 'bye' key in the job document evaluates to True.

            An optional tag may be associated with the condition. These tags
            are used by :meth:`~.detect_operation_graph` when comparing
            conditions for equality. The tag defaults to the bytecode of the
            function.
            """
            _parent_class = parent_class

            def __init__(self, condition, tag=None):
                super(post, self).__init__(condition, tag)

            def __call__(self, func):
                operation_functions = [operation[1] for operation
                                       in self._parent_class._collect_operations()]
                if self.condition in operation_functions:
                    raise ValueError("Operation functions cannot be used as postconditions.")
                self._parent_class._OPERATION_POST_CONDITIONS[func].insert(0, self.condition)
                return func

            @classmethod
            def copy_from(cls, *other_funcs):
                "True if and only if all post conditions of other operation-function(s) are met."
                return cls(_create_all_metacondition(cls._parent_class._collect_post_conditions(),
                                                     *other_funcs))

        return post


class FlowProject(signac.contrib.Project, metaclass=_FlowProjectClass):
    """A signac project class specialized for workflow management.

    This class provides a command line interface for the definition, execution, and
    submission of workflows based on condition and operation functions.

    This is a typical example on how to use this class:

    .. code-block:: python

        @FlowProject.operation
        def hello(job):
            print('hello', job)

        FlowProject().main()

    :param config:
        A signac configuration, defaults to the configuration loaded
        from the environment.
    :type config:
        A signac config object.
    :param entrypoint:
        A dictionary with two possible keys: executable and path. Path
        represents the filepath location of the script file (the script file
        must call ``main``). Executable represents the location of the Python
        interpreter used for the executable of `FlowOperation` that are Python
        functions.
    :type entrypoint:
        dict
    """

    def __init__(self, config=None, environment=None, entrypoint=None):
        super(FlowProject, self).__init__(config=config)

        # Associate this class with a compute environment.
        self._environment = environment or get_environment()

        # Assign variables that give script location information
        self._entrypoint = dict() if entrypoint is None else entrypoint

        # The standard local template directory is a directory called 'templates' within
        # the project root directory. This directory may be specified with the 'template_dir'
        # configuration variable.
        self._template_dir = os.path.join(
            self.root_directory(), self._config.get('template_dir', 'templates'))
        self._template_environment_ = dict()

        # Register all label functions with this project instance.
        self._label_functions = OrderedDict()
        self._register_labels()

        # Register all operation functions with this project instance.
        self._operations = OrderedDict()
        self._register_operations()

        # Register all groups with this project instance.
        self._groups = dict()
        self._register_groups()

    def _setup_template_environment(self):
        """Setup the jinja2 template environment.

        The templating system is used to generate templated scripts for the script()
        and _submit_operations() / submit() function and the corresponding command line
        subcommands.
        """
        if self._config.get('flow') and self._config['flow'].get('environment_modules'):
            envs = self._config['flow'].as_list('environment_modules')
        else:
            envs = []

        # Templates are searched in the local template directory first, then in additionally
        # installed packages, then in the main package 'templates' directory.
        extra_packages = []
        for env in envs:
            try:
                extra_packages.append(jinja2.PackageLoader(env, 'templates'))
            except ImportError as error:
                logger.warning("Unable to load template from package '{}'.".format(error.name))

        load_envs = ([jinja2.FileSystemLoader(self._template_dir)] +
                     extra_packages +
                     [jinja2.PackageLoader('flow', 'templates')])

        template_environment = jinja2.Environment(
            loader=jinja2.ChoiceLoader(load_envs),
            trim_blocks=True,
            extensions=[TemplateError])

        # Setup standard filters that can be used to format context variables.
        template_environment.filters['format_timedelta'] = tf.format_timedelta
        template_environment.filters['identical'] = tf.identical
        template_environment.filters['with_np_offset'] = tf.with_np_offset
        template_environment.filters['calc_tasks'] = tf.calc_tasks
        template_environment.filters['calc_num_nodes'] = tf.calc_num_nodes
        template_environment.filters['check_utilization'] = tf.check_utilization
        template_environment.filters['homogeneous_openmp_mpi_config'] = \
            tf.homogeneous_openmp_mpi_config
        template_environment.filters['get_config_value'] = flow_config.get_config_value
        template_environment.filters['require_config_value'] = flow_config.require_config_value
        template_environment.filters['get_account_name'] = tf.get_account_name
        template_environment.filters['print_warning'] = tf.print_warning
        if 'max' not in template_environment.filters:    # for jinja2 < 2.10
            template_environment.filters['max'] = max
        if 'min' not in template_environment.filters:    # for jinja2 < 2.10
            template_environment.filters['min'] = min

        return template_environment

    def _template_environment(self, environment=None):
        if environment is None:
            environment = self._environment
        if environment not in self._template_environment_:
            template_environment = self._setup_template_environment()

            # Add environment-specific custom filters:
            for name, member in inspect.getmembers(environment):
                if getattr(member, '_flow_template_filter', False):
                    template_environment.filters[name] = member

            self._template_environment_[environment] = template_environment
        return self._template_environment_[environment]

    def _get_standard_template_context(self):
        "Return the standard templating context for run and submission scripts."
        context = dict()
        context['project'] = self
        return context

    def _show_template_help_and_exit(self, template_environment, context):
        "Print all context variables and filters to screen and exit."
        from textwrap import TextWrapper
        wrapper = TextWrapper(width=90, break_long_words=False)
        print(TEMPLATE_HELP.format(
            template_dir=self._template_dir,
            template_vars='\n'.join(wrapper.wrap(', '.join(sorted(context)))),
            filters='\n'.join(wrapper.wrap(', '.join(sorted(template_environment.filters))))))
        sys.exit(2)

    @classmethod
    def label(cls, label_name_or_func=None):
        """Designate a function to be a label function of this class.

        For example, we can define a label function like this:

        .. code-block:: python

            @FlowProject.label
            def foo_label(job):
                if job.document.get('foo', False):
                    return 'foo-label-text'

        The ``foo-label-text`` label will now show up in the status view for each job,
        where the ``foo`` key evaluates true.

        If the label functions returns any type other than ``str``, the label
        name will be the name of the function if and only if the return value
        evaluates to ``True``, for example:

        .. code-block:: python

            @FlowProject.label
            def foo_label(job):
                return job.document.get('foo', False)

        Finally, you can specify a different default label name by providing it as the first
        argument to the ``label()`` decorator.

        :param label_name_or_func:
            A label name or callable.
        :type label_name_or_func:
            str or callable
        """
        if callable(label_name_or_func):
            cls._LABEL_FUNCTIONS[label_name_or_func] = None
            return label_name_or_func

        def label_func(func):
            cls._LABEL_FUNCTIONS[func] = label_name_or_func
            return func

        return label_func

    def detect_operation_graph(self):
        """Determine the directed acyclic graph defined by operation pre- and
        post-conditions.

        In general, executing a given operation registered with a FlowProject
        just involves checking the operation's pre- and post-conditions to
        determine eligibility. More generally, however, the pre- and
        post-conditions define a directed acyclic graph that governs the
        execution of all operations. Visualizing this graph can be useful for
        finding logic errors in the specified conditions, and having this graph
        computed also enables additional execution modes. For example, using
        this graph it is possible to determine exactly what operations need to
        be executed in order to make the operation eligible so that the task of
        executing all necessary operations can be automated.

        The graph is determined by iterating over all pairs of operations and
        checking for equality of pre- and post-conditions. The algorithm builds
        an adjacency matrix based on whether the pre-conditions for one
        operation match the post-conditions for another. The comparison of
        operations is conservative; by default, conditions must be composed of
        identical code to be identified as equal (technically, they must be
        bytecode equivalent, i.e. ``cond1.__code__.co_code ==
        cond2.__code__.co_code``). Users can specify that conditions should be
        treated as equal by providing tags to the operations.

        Given a FlowProject subclass defined in a module ``project.py``, the
        output graph could be visualized using Matplotlib and NetworkX with the
        following code:

        .. code-block:: python

            import numpy as np
            import networkx as nx
            from matplotlib import pyplot as plt

            from project import Project

            project = Project()
            ops = project.operations.keys()
            adj = np.asarray(project.detect_operation_graph())

            plt.figure()
            g = nx.DiGraph(adj)
            pos = nx.spring_layout(g)
            nx.draw(g, pos)
            nx.draw_networkx_labels(
                g, pos,
                labels={key: name for (key, name) in
                        zip(range(len(ops)), [o for o in ops])})

            plt.show()

        Raises a ``RuntimeError`` if a condition does not have a tag. This can
        occur when using ``functools.partial``, and a manually specified
        condition tag has not been set.

        :raises: RuntimeError

        """

        def to_callbacks(conditions):
            """Get the actual callables associated with FlowConditions."""
            return [condition._callback for condition in conditions]

        def unpack_conditions(condition_functions):
            """Identify any metaconditions in the list and reduce them to the
            functions that they are composed of. The callbacks argument is used
            in recursive calls to the function and appended to directly, but
            only returned at the end."""
            callbacks = set()
            for cf in condition_functions:
                # condition may not have __name__ attribute in cases where functools is used
                # for condition creation
                if hasattr(cf, '__name__') and cf.__name__ == "_flow_metacondition":
                    callbacks = callbacks.union(unpack_conditions(cf._composed_of))
                else:
                    if cf._flow_tag is None:
                        raise RuntimeError("Condition {} was not tagged. To create a graph, ensure "
                                           "each base condition has a ``__code__`` attribute or "
                                           "manually specified tag.".format(cf))
                    callbacks.add(cf._flow_tag)

            return callbacks

        ops = list(self.operations.items())
        mat = [[0 for _ in range(len(ops))] for _ in range(len(ops))]

        for i, (name1, op1) in enumerate(ops):
            for j, (name2, op2) in enumerate(ops[i:]):
                postconds1 = unpack_conditions(to_callbacks(op1._postconds))
                postconds2 = unpack_conditions(to_callbacks(op2._postconds))
                prereqs1 = unpack_conditions(to_callbacks(op1._prereqs))
                prereqs2 = unpack_conditions(to_callbacks(op2._prereqs))
                if postconds1.intersection(prereqs2):
                    mat[i][j+i] = 1
                elif prereqs1.intersection(postconds2):
                    mat[j+i][i] = 1
        return mat

    def _register_class_labels(self):
        """This function registers all label functions, which are part of the class definition.

        To register a class method or function as label function, use the generalized label()
        function.
        """
        def predicate(m):
            return inspect.ismethod(m) or inspect.isfunction(m)

        class_label_functions = dict()
        for name, function in inspect.getmembers(type(self), predicate=predicate):
            if _is_label_func(function):
                class_label_functions[name] = function

        for name in sorted(class_label_functions):
            self._label_functions[class_label_functions[name]] = None

    def _register_labels(self):
        "Register all label functions registered with this class and its parent classes."
        self._register_class_labels()

        for cls in type(self).__mro__:
            self._label_functions.update(getattr(cls, '_LABEL_FUNCTIONS', dict()))

    ALIASES = {str(status).replace('JobStatus.', ''): symbol
               for status, symbol in _FMT_SCHEDULER_STATUS.items() if status != JobStatus.dummy}
    "These are default aliases used within the status output."

    @classmethod
    def _alias(cls, x):
        "Use alias if specified."
        try:
            return abbreviate(x, cls.ALIASES.get(x, x))
        except TypeError:
            return x

    def _fn_stored(self, dirname, id):
        "Return the canonical name to store bundle or job information."
        return os.path.join(self.root_directory(), dirname, id)

    def _store_bundled(self, operations):
        """Store operation-ids as part of a bundle and return bundle id.

        The operation identifiers are stored in a text file whose name is
        determined by the _fn_stored() method. This may be used to identify
        the status of individual operations from the bundle id. A single
        operation will not be stored, but instead the operation's id is
        directly returned.

        :param operations:
            The operations to bundle.
        :type operations:
            A sequence of instances of :py:class:`._JobOperation`
        :return:
            The bundle id.
        :rtype:
            str
        """
        if len(operations) == 1:
            return operations[0].id
        else:
            h = '.'.join(op.id for op in operations)
            bid = '{}/bundle/{}'.format(self, sha1(h.encode('utf-8')).hexdigest())
            fn_bundle = self._fn_stored('.bundles', bid)
            os.makedirs(os.path.dirname(fn_bundle), exist_ok=True)
            with open(fn_bundle, 'w') as file:
                for operation in operations:
                    file.write(operation.id + '\n')
            return bid

    def _store_aggregates(self, operations):
        """Store aggregate-ids per operation information.

        This enables status check of aggregates which were
        formed previously by not present currently for any
        operation.

        :param operations:
            The operations to be submitted.
        :type operations:
            A sequence of instances of :py:class:`.JobOperation`
        """
        for operation in operations:
            aid = '{}.txt'.format(operation.name)
            aggregate_wid = '{} {} \n'.format(operation.id, ' '.join(map(str, operation._jobs)))
            fn_aggregate = self._fn_stored('.aggregates', aid)
            os.makedirs(os.path.dirname(fn_aggregate), exist_ok=True)
            if os.path.exists(fn_aggregate):
                with open(fn_aggregate, 'r') as file:
                    if aggregate_wid in file:
                        continue
            with open(fn_aggregate, 'a') as file:
                file.write(aggregate_wid)

<<<<<<< HEAD
    def _fetch_aggregates(self, operation, group=None, aggregated_jobs=[]):
=======
    def _fetch_aggregates(self, group):
>>>>>>> c300013f
        """Store aggregate-ids per operation information.

        This enables status check of aggregates which were
        formed previously by not present currently for any
        operation.

<<<<<<< HEAD
        :param operation:
            Name of the operation for fetching aggregates.
        :type operation:
            str
        :param group:
            FlowGroup associated with this operation.
        :type group:
            :py:class:`flow.FlowGroup`
        :param aggregated_jobs:
            Already formed aggregates for this operation.
            The fetched aggregates will be appended to aggregated_jobs if the
            fetched aggregate is not present in aggregated_jobs.
            The default behaviour is to fetch all the aggregates.
        :type aggregated_jobs:
            list
=======
        :param group:
            FlowGroup associated with the operation.
        :type group:
            list :py:class:`flow.FlowGroup`
>>>>>>> c300013f
        :return:
            Fetched signac job handles that were previously submitted.
        :rtype:
            list
        """
        fetched_aggregates = []
        dir = '.aggregates/{}.txt'.format(group.name)
        if os.path.exists(dir):
            with open(dir, 'r') as file:
                for obj in file:
                    fetched_aggregate = []
                    _ids = obj.split(' ')
                    submission_id = _ids[0]
                    job_ids = _ids[1:-1]
                    try:
                        for job_id in job_ids:
                            fetched_aggregate.append(self.open_job(id=job_id))
<<<<<<< HEAD
                        if fetched_aggregate not in aggregated_jobs:
                            # Checking whether the aggregate and the submission id match.
                            # If not, then a user must have changed the submission id.
                            # Hence skip this aggregate.
                            if group is not None:
                                assert group._generate_id(fetched_aggregate) == submission_id
                            aggregated_jobs.append(fetched_aggregate)
                    except KeyError:  # Not able to open the job via job id.
=======

                        # Checking whether the aggregate and the submission id match.
                        # If not, then a user must have changed the submission id.
                        # Hence skip this aggregate.
                        assert group._generate_id(fetched_aggregate) == submission_id
                        aggregated_jobs.append(fetched_aggregate)
                    except KeyError: # Not able to open the job via job id.
>>>>>>> c300013f
                        pass
                    except AssertionError:
                        pass

        return fetched_aggregates

    def _expand_bundled_jobs(self, scheduler_jobs):
        "Expand jobs which were submitted as part of a bundle."
        for job in scheduler_jobs:
            if job.name().startswith('{}/bundle/'.format(self)):
                with open(self._fn_stored('.bundles', job.name())) as file:
                    for line in file:
                        yield ClusterJob(line.strip(), job.status())
            else:
                yield job

    def scheduler_jobs(self, scheduler):
        """Fetch jobs from the scheduler.

        This function will fetch all scheduler jobs from the scheduler
        and also expand bundled jobs automatically.

        However, this function will not automatically filter scheduler
        jobs which are not associated with this project.

        :param scheduler:
            The scheduler instance.
        :type scheduler:
            :class:`~.flow.manage.Scheduler`
        :yields:
            All scheduler jobs fetched from the scheduler instance.
        """
        for sjob in self._expand_bundled_jobs(scheduler.jobs()):
            yield sjob

    def _get_operations_status(self, job, cached_status):
        "Return a dict with information about job-operations for this job."
        starting_dict = functools.partial(dict, scheduler_status=JobStatus.unknown)
        status_dict = defaultdict(starting_dict)
        print_warning = False
        for group in self._groups.values():
            if group.aggregate._is_aggregate:
                print_warning = True
                continue
            completed = group._complete([job])
            eligible = False if completed else group._eligible([job])
            scheduler_status = cached_status.get(group._generate_id([job]),
                                                 JobStatus.unknown)
            for operation in group.operations:
                if scheduler_status >= status_dict[operation]['scheduler_status']:
                    status_dict[operation] = {
                            'scheduler_status': scheduler_status,
                            'eligible': eligible,
                            'completed': completed
                            }
        if print_warning:
            print("The method ``get_job_status`` will not be implemented for fetching status "
                  "with aggregate operations. Please use signac-flow's command-line interface "
                  "instead.")
        for key in sorted(status_dict):
            yield key, status_dict[key]

    @deprecated(deprecated_in="0.11", removed_in="0.13", current_version=__version__)
    def get_job_status(self, job, ignore_errors=False, cached_status=None):
        "Return a dict with detailed information about the status of a job."
        result = dict()
        result['job_id'] = str(job)
        try:
            if cached_status is None:
                try:
                    cached_status = self.document['_status']._as_dict()
                except KeyError:
                    cached_status = dict()
            result['operations'] = OrderedDict(self._get_operations_status(job, cached_status))
            result['_operations_error'] = None
        except Exception as error:
            msg = "Error while getting operations status for job '{}': '{}'.".format(job, error)
            logger.debug(msg)
            if ignore_errors:
                result['operations'] = dict()
                result['_operations_error'] = str(error)
            else:
                raise
        try:
            result['labels'] = sorted(set(self.labels(job)))
            result['_labels_error'] = None
        except Exception as error:
            logger.debug("Error while determining labels for job '{}': '{}'.".format(job, error))
            if ignore_errors:
                result['labels'] = list()
                result['_labels_error'] = str(error)
            else:
                raise
        return result

    def _fetch_scheduler_status(self, jobs=None, file=None, ignore_errors=False):
        "Update the status docs."
        if file is None:
            file = sys.stderr
        if jobs is None:
            jobs = list(self)
        try:
            scheduler = self._environment.get_scheduler()

            self.document.setdefault('_status', dict())
            scheduler_info = {sjob.name(): sjob.status() for sjob in self.scheduler_jobs(scheduler)}
            status = dict()
            print("Query scheduler...", file=file)
            for group in tqdm(self._groups.values(),
                              desc="Fetching operation status",
                              total=len(self._groups), file=file):
                aggregated_jobs = group.aggregate(jobs)
                for aggregate in tqdm(aggregated_jobs, total=len(aggregated_jobs),
                                      desc="Fetching operation info for job {}".format(group.name), leave=False,
                                      file=file):
                    _id = group._generate_id(aggregate)
                    status[_id] = int(scheduler_info.get(_id, JobStatus.unknown))
            self.document._status.update(status)
        except NoSchedulerError:
            logger.debug("No scheduler available.")
        except RuntimeError as error:
            logger.warning("Error occurred while querying scheduler: '{}'.".format(error))
            if not ignore_errors:
                raise
        else:
            logger.info("Updated job status cache.")

    def _get_group_status(self, group, jobs, ignore_errors=False, cached_status=None):
        "Return a dict with detailed information about the status of jobs per group."
        result = dict()
        for name in group.operations:
            result['operation_name'] = name
        status_dict = dict()
        errors = dict()

<<<<<<< HEAD
        aggregated_jobs = group.aggregate(jobs)

        aggregated_jobs = self._fetch_aggregates(group.name, group, aggregated_jobs)
=======
        fetched_jobs = self._fetch_aggregates(group)

        for job in fetched_jobs:
            if [job] not in jobs:
                jobs.append(job)
>>>>>>> c300013f

        for aggregate in tqdm(aggregated_jobs,
                              desc="Collecting job status info for operation {}".format(group.name),
                              leave=False, total=len(aggregated_jobs)):
            try:
                completed = group._complete(aggregate)
                eligible = False if completed else group._eligible(aggregate)
                scheduler_status = cached_status.get(group._generate_id(aggregate),
                                                     JobStatus.unknown)
                for job in aggregate:
                    status_dict[str(job)] = {
                            'scheduler_status': scheduler_status,
                            'eligible': eligible,
                            'completed': completed,
                            'is_aggregate': group.aggregate._is_aggregate,
                            'aggregates': ' '.join(map(str, aggregate))
                            }
            except Exception as error:
                msg = "Error while getting operations status for aggregate " \
                      "'{}': '{}'.".format(' '.join(map(str, aggregate)), error)
                logger.debug(msg)
                for job in aggregate:
                    status_dict[str(job)] = {
                            'scheduler_status': JobStatus.unknown,
                            'eligible': False,
                            'completed': False,
                            'is_aggregate': group.aggregate._is_aggregate,
                            'aggregates': ' '.join(map(str, aggregate))
                            }
                if ignore_errors:
                    for job in aggregate:
                        if errors[str(job)] is None:
                            errors[str(job)] = str(error)
                        else:
                            errors[str(job)] += '\n' + str(error)
                else:
                    raise

        result['aggregate_details'] = status_dict
        result['_operation_error_per_job'] = errors
        return result

    def _get_job_labels(self, job, ignore_errors=False):
        "Return a dict with information about the labels of a job."
        result = dict()
        result['job_id'] = str(job)
        try:
            result['labels'] = sorted(set(self.labels(job)))
            result['_labels_error'] = None
        except Exception as error:
            logger.debug("Error while determining labels for job '{}': '{}'.".format(job, error))
            if ignore_errors:
                result['labels'] = list()
                result['_labels_error'] = str(error)
            else:
                raise
        return result

    def _fetch_status(self, jobs, err, ignore_errors, status_parallelization='thread'):
        # The argument status_parallelization is used so that _fetch_status method
        # gets to know whether the deprecated argument no_parallelization passed
        # while calling print_status is True or False. This can also be done by
        # setting self.config['flow']['status_parallelization']='none' if the argument
        # is True. But the later functionality will last the rest of the session but in order
        # to do proper deprecation, it is not required for now.

        # Update the project's status cache
        self._fetch_scheduler_status(jobs, err, ignore_errors)
        # Get status dict for all selected jobs

        def _print_progress(x):
            print("Updating status: ", end='', file=err)
            err.flush()
            n = max(1, int(len(jobs) / 10))
            for i, _ in enumerate(x):
                if (i % n) == 0:
                    print('.', end='', file=err)
                    err.flush()
                yield _

        try:
            cached_status = self.document['_status']._as_dict()
        except KeyError:
            cached_status = dict()

        _get_job_labels = functools.partial(self._get_job_labels,
                                            ignore_errors=ignore_errors)

        _get_group_status = functools.partial(self._get_group_status,
                                              jobs=jobs,
                                              ignore_errors=ignore_errors,
                                              cached_status=cached_status)

        groups = []
        for group in self._groups.values():
            if len(group.operations) == 1:
                for name in group.operations:
                    if name == group.name:
                        groups.append(group)

        op_results = list(tqdm(
            iterable=map(_get_group_status, groups),
            desc="Collecting job status per operation.",
            total=len(groups)))

        with self._potentially_buffered():
            try:
                if status_parallelization == 'thread':
                    with contextlib.closing(ThreadPool()) as pool:
                        # First attempt at parallelized status determination.
                        # This may fail on systems that don't allow threads.
                        label_results = list(tqdm(
                            iterable=pool.imap(_get_job_labels, jobs),
                            desc="Collecting job label info", total=len(jobs), file=err))
                elif status_parallelization == 'process':
                    with contextlib.closing(Pool()) as pool:
                        try:
                            import pickle
                            results = self._fetch_labels_in_parallel(
                                pool, pickle, jobs, ignore_errors, cached_status)
                        except Exception as error:
                            if not isinstance(error, (pickle.PickleError, self._PickleError)) and\
                                    'pickle' not in str(error).lower():
                                raise    # most likely not a pickle related error...

                            try:
                                import cloudpickle
                            except ImportError:  # The cloudpickle package is not available.
                                logger.error("Unable to parallelize execution due to a "
                                             "pickling error. "
                                             "\n\n - Try to install the 'cloudpickle' package, "
                                             "e.g., with 'pip install cloudpickle'!\n")
                                raise error
                            else:
                                try:
                                    results = self._fetch_labels_in_parallel(
                                        pool, cloudpickle, jobs, ignore_errors, cached_status)
                                except self._PickleError as error:
                                    raise RuntimeError(
                                        "Unable to parallelize execution due to a pickling "
                                        "error: {}.".format(error))
                        label_results = list(tqdm(
                            iterable=results,
                            desc="Collecting job label info", total=len(jobs), file=err))
                elif status_parallelization == 'none':
                    label_results = list(tqdm(
                        iterable=map(_get_job_labels, jobs),
                        desc="Collecting job label info", total=len(jobs), file=err))
                else:
                    raise RuntimeError("Configuration value status_parallelization is invalid. "
                                       "You can set it to 'thread', 'parallel', or 'none'"
                                       )
            except RuntimeError as error:
                if "can't start new thread" not in error.args:
                    raise   # unrelated error

                t = time.time()
                num_jobs = len(jobs)
                label_results = []
                for i, job in enumerate(jobs):
                    label_results.append(_get_job_labels(job))
                    if time.time() - t > 0.2:  # status interval
                        print(
                            'Collecting job label info: {}/{}'.format(i+1, num_jobs),
                            end='\r', file=err)
                        t = time.time()
                # Always print the completed progressbar.
                print('Collecting job label info: {}/{}'.format(i+1, num_jobs), file=err)

        results, index, i = list(), dict(), 0

        for job in jobs:
            result = dict()
            result['job_id'] = str(job)
            result['operations'] = dict()
            result['labels'] = list()
            result['_operations_error'] = None
            result['_labels_error'] = None
            if(result not in results):
                results.append(result)
                index[str(job)] = i
                i += 1
        for op_result in op_results:
            for id, aggregates in op_result['aggregate_details'].items():
                results[index[id]]['operations'][op_result['operation_name']] = aggregates
                results[index[id]]['_operations_error'] = \
                    op_result['_operation_error_per_job'].get(id, None)
        for label_result in label_results:
            results[index[label_result['job_id']]]['labels'] = label_result['labels']
            results[index[label_result['job_id']]]['_labels_error'] = label_result['_labels_error']

        return results

    def _fetch_labels_in_parallel(self, pool, pickle, jobs, ignore_errors, cached_status):
        try:
            s_project = pickle.dumps(self)
            s_tasks = [(pickle.loads, s_project, job.get_id(), ignore_errors, cached_status)
                       for job in jobs]
        except Exception as error:  # Masking all errors since they must be pickling related.
            raise self._PickleError(error)

        results = pool.imap(_serialized_get_job_labels, s_tasks)

        return results

    PRINT_STATUS_ALL_VARYING_PARAMETERS = True
    """This constant can be used to signal that the print_status() method is supposed
    to automatically show all varying parameters."""

    def print_status(self, jobs=None, overview=True, overview_max_lines=None,
                     detailed=False, parameters=None,
                     param_max_width=None,
                     expand=False, all_ops=False, only_incomplete=False, dump_json=False,
                     unroll=True, compact=False, pretty=False,
                     file=None, err=None, ignore_errors=False,
                     no_parallelize=False, template=None, profile=False,
                     eligible_jobs_max_lines=None, output_format='terminal'):
        """Print the status of the project.

        :param jobs:
            Only execute operations for the given jobs, or all if the argument is omitted.
        :type jobs:
            Sequence of instances :class:`.Job`.
        :param overview:
            Aggregate an overview of the project' status.
        :type overview:
            bool
        :param overview_max_lines:
            Limit the number of overview lines.
        :type overview_max_lines:
            int
        :param detailed:
            Print a detailed status of each job.
        :type detailed:
            bool
        :param parameters:
            Print the value of the specified parameters.
        :type parameters:
            list of str
        :param param_max_width:
            Limit the number of characters of parameter columns.
        :type param_max_width:
            int
        :param expand:
            Present labels and operations in two separate tables.
        :type expand:
            bool
        :param all_ops:
            Include operations that are not eligible to run.
        :type all_ops:
            bool
        :param only_incomplete:
            Only show jobs that have eligible operations.
        :type only_incomplete:
            bool
        :param dump_json:
            Output the data as JSON instead of printing the formatted output.
        :type dump_json:
            bool
        :param unroll:
            Separate columns for jobs and the corresponding operations.
        :type unroll:
            bool
        :param compact:
            Print a compact version of the output.
        :type compact:
            bool
        :param pretty:
            Prettify the output.
        :type pretty:
            bool
        :param file:
            Redirect all output to this file, defaults to sys.stdout.
        :type file:
            str
        :param err:
            Redirect all error output to this file, defaults to sys.stderr.
        :type err:
            str
        :param ignore_errors:
            Print status even if querying the scheduler fails.
        :type ignore_errors:
            bool
        :param template:
            User provided Jinja2 template file.
        :type template:
            str
        :param profile:
            Show profile result.
        :type profile:
            bool
        :param eligible_jobs_max_lines:
            Limit the number of operations and its eligible job count printed in the overview.
        :type eligible_jobs_max_lines:
            int
        :param output_format:
            Status output format, supports:
            'terminal' (default), 'markdown' or 'html'.
        :type output_format:
            str
        :return:
            A Renderer class object that contains the rendered string.
        :rtype:
            :py:class:`~.Renderer`
        """
        if file is None:
            file = sys.stdout
        if err is None:
            err = sys.stderr
        if jobs is None:
            jobs = self     # all jobs

        if eligible_jobs_max_lines is None:
            eligible_jobs_max_lines = flow_config.get_config_value('eligible_jobs_max_lines')

        if no_parallelize:
            print(
                "WARNING: "
                "The no_parallelize argument is deprecated as of 0.10 "
                "and will be removed in 0.12. "
                "Instead, set the status_parallelization configuration value to 'none'. "
                "In order to do this from the CLI, you can execute "
                "`signac config set flow.status_parallelization 'none'`\n",
                file=sys.stderr
            )
            status_parallelization = 'none'
        else:
            status_parallelization = self.config['flow']['status_parallelization']

        # initialize jinja2 template environment and necessary filters
        template_environment = self._template_environment()

        context = self._get_standard_template_context()

        # get job status information
        if profile:
            try:
                import pprofile
            except ImportError:
                raise RuntimeWarning(
                    "Profiling requires the pprofile package. "
                    "Install with `pip install pprofile`.")
            prof = pprofile.StatisticalProfile()

            fn_filter = [
                inspect.getfile(threading),
                inspect.getfile(multiprocessing),
                inspect.getfile(Pool),
                inspect.getfile(ThreadPool),
                inspect.getfile(tqdm),
            ]

            with prof(single=False):
                tmp = self._fetch_status(jobs, err, ignore_errors, status_parallelization)

            prof._mergeFileTiming()

            # Unrestricted
            total_impact = 0
            hits = [hit for fn, ft in prof.merged_file_dict.items()
                    if fn not in fn_filter for hit in ft.iterHits()]
            sorted_hits = reversed(sorted(hits, key=lambda hit: hit[2]))
            total_num_hits = sum([hit[2] for hit in hits])

            profiling_results = ['# Profiling:\n']

            profiling_results.extend([
                'Rank Impact Code object',
                '---- ------ -----------'])
            for i, (line, code, hits, duration) in enumerate(sorted_hits):
                impact = hits / total_num_hits
                total_impact += impact
                profiling_results.append(
                    "{rank:>4} {impact:>6.0%} {code.co_filename}:"
                    "{code.co_firstlineno}:{code.co_name}".format(
                        rank=i+1, impact=impact, code=code))
                if i > 10 or total_impact > 0.8:
                    break

            for module_fn in prof.merged_file_dict:
                if re.match(profile, module_fn):
                    ft = prof.merged_file_dict[module_fn]
                else:
                    continue

                total_hits = ft.getTotalHitCount()
                total_impact = 0

                profiling_results.append(
                    "\nHits by line for '{}':".format(module_fn))
                profiling_results.append('-' * len(profiling_results[-1]))

                hits = list(sorted(ft.iterHits(), key=lambda h: 1/h[2]))
                for line, code, hits, duration in hits:
                    impact = hits / total_hits
                    total_impact += impact
                    profiling_results.append(
                        "{}:{} ({:2.0%}):".format(module_fn, line, impact))
                    try:
                        lines, start = inspect.getsourcelines(code)
                    except OSError:
                        continue
                    hits_ = [ft.getHitStatsFor(line)[0] for line in range(start, start+len(lines))]
                    profiling_results.extend(
                        ["{:>5} {:>4}: {}".format(h, lineno, l.rstrip())
                         for lineno, (l, h) in enumerate(zip(lines, hits_), start)])
                    profiling_results.append('')
                    if total_impact > 0.8:
                        break

            profiling_results.append("Total runtime: {}s".format(int(prof.total_time)))
            if prof.total_time < 20:
                profiling_results.append(
                    "Warning: Profiler ran only for a short time, "
                    "results may be highly inaccurate.")

        else:
            tmp = self._fetch_status(jobs, err, ignore_errors, status_parallelization)
            profiling_results = None

        operations_errors = {s['_operations_error'] for s in tmp}
        labels_errors = {s['_labels_error'] for s in tmp}
        errors = list(filter(None, operations_errors.union(labels_errors)))

        if errors:
            logger.warning(
                "Some job status updates did not succeed due to errors. "
                "Number of unique errors: {}. Use --debug to list all errors.".format(len(errors)))
            for i, error in enumerate(errors):
                logger.debug("Status update error #{}: '{}'".format(i + 1, error))

        if only_incomplete:
            # Remove all jobs from the status info, that have not a single
            # eligible operation.

            def _incomplete(s):
                return any(op['eligible'] for op in s['operations'].values())

            tmp = list(filter(_incomplete, tmp))

        statuses = OrderedDict([(s['job_id'], s) for s in tmp])

        # If the dump_json variable is set, just dump all status info
        # formatted in JSON to screen.
        if dump_json:
            print(json.dumps(statuses, indent=4), file=file)
            return

        if overview:
            # get overview info:
            progress = defaultdict(int)
            for status in statuses.values():
                for label in status['labels']:
                    progress[label] += 1
            progress_sorted = list(islice(
                sorted(progress.items(), key=lambda x: (x[1], x[0]), reverse=True),
                overview_max_lines))

        # Optionally expand parameters argument to all varying parameters.
        if parameters is self.PRINT_STATUS_ALL_VARYING_PARAMETERS:
            parameters = list(
                sorted({key for job in jobs for key in job.sp.keys() if
                        len(set([to_hashable(job.sp().get(key)) for job in jobs])) > 1}))

        if parameters:
            # get parameters info

            def _add_parameters(status):
                sp = self.open_job(id=status['job_id']).statepoint()

                def get(k, m):
                    if m is None:
                        return
                    t = k.split('.')
                    if len(t) > 1:
                        return get('.'.join(t[1:]), m.get(t[0]))
                    else:
                        return m.get(k)

                status['parameters'] = OrderedDict()
                for i, k in enumerate(parameters):
                    v = shorten(str(self._alias(get(k, sp))), param_max_width)
                    status['parameters'][k] = v

            for status in statuses.values():
                _add_parameters(status)

            for i, para in enumerate(parameters):
                parameters[i] = shorten(self._alias(str(para)), param_max_width)

        if detailed:
            # get detailed view info
            status_legend = ' '.join('[{}]:{}'.format(v, k) for k, v in self.ALIASES.items())

            if compact:
                num_operations = len(self._operations)

            if pretty:
                OPERATION_STATUS_SYMBOLS = OrderedDict([
                    ('ineligible', '\u25cb'),   # open circle
                    ('eligible', '\u25cf'),     # black circle
                    ('active', '\u25b9'),       # open triangle
                    ('running', '\u25b8'),      # black triangle
                    ('completed', '\u2714'),    # check mark
                ])
                "Pretty (unicode) symbols denoting the execution status of operations."
            else:
                OPERATION_STATUS_SYMBOLS = OrderedDict([
                    ('ineligible', '-'),
                    ('eligible', '+'),
                    ('active', '*'),
                    ('running', '>'),
                    ('completed', 'X')
                ])
                "Symbols denoting the execution status of operations."
            operation_status_legend = ' '.join('[{}]:{}'.format(v, k)
                                               for k, v in OPERATION_STATUS_SYMBOLS.items())

        context['jobs'] = list(statuses.values())
        context['overview'] = overview
        context['detailed'] = detailed
        context['all_ops'] = all_ops
        context['parameters'] = parameters
        context['compact'] = compact
        context['pretty'] = pretty
        context['unroll'] = unroll
        if overview:
            context['progress_sorted'] = progress_sorted
        if detailed:
            context['alias_bool'] = {True: 'Y', False: 'N'}
            context['scheduler_status_code'] = _FMT_SCHEDULER_STATUS
            context['status_legend'] = status_legend
            if compact:
                context['extra_num_operations'] = max(num_operations-1, 0)
            if not unroll:
                context['operation_status_legend'] = operation_status_legend
                context['operation_status_symbols'] = OPERATION_STATUS_SYMBOLS

        def _add_dummy_operation(job):
            job['operations'][''] = {
                'completed': False,
                'eligible': False,
                'scheduler_status': JobStatus.dummy}

        for job in context['jobs']:
            has_eligible_ops = any([v['eligible'] for v in job['operations'].values()])
            if not has_eligible_ops and not context['all_ops']:
                _add_dummy_operation(job)

        aggregate_dict = defaultdict(lambda: [])
        aggregate_counter = Counter()
        aggregates_per_op = defaultdict(lambda: [])

        for job in context['jobs']:
            for k, v in job['operations'].items():
                if k != '' and v['eligible']:
                    split_jobs = v['aggregates'].split(' ')
                    if not v['aggregates'].split(' ') in aggregate_dict[k]:
                        aggregate_dict[k].append(split_jobs)
                        if v['is_aggregate']:
                            _aggregate = []
                            for _id in split_jobs:
                                _aggregate.append(
                                    self.open_job(id=_id)
                                )
                            aggregates_per_op[k].append(
                                (_aggregate, v['scheduler_status'])
                            )
        for op, ags in aggregate_dict.items():
            aggregate_counter[op] = len(ags)

        context['aggregate_counter'] = aggregate_counter.most_common(eligible_jobs_max_lines)
        n = len(aggregate_counter) - len(context['aggregate_counter'])
        if n > 0:
            context['aggregate_counter'].append(('[{} more operations omitted]'.format(n), ''))
        context['detailed_ags'] = aggregates_per_op

        status_renderer = StatusRenderer()
        # We have to make a deep copy of the template environment if we're
        # using a process Pool for parallelism. Somewhere in the process of
        # manually pickling and dispatching tasks to individual processes
        # Python's reference counter loses track of the environment and ends up
        # destructing the template environment. This causes subsequent calls to
        # print_status to fail (although _fetch_status calls will still
        # succeed).
        te = deepcopy(template_environment) if status_parallelization == "process" \
            else template_environment
        render_output = status_renderer.render(template, te, context, detailed,
                                               expand, unroll, compact, output_format)

        print(render_output, file=file)

        # Show profiling results (if enabled)
        if profiling_results:
            print('\n' + '\n'.join(profiling_results), file=file)

        return status_renderer

    def _run_operations(self, operations=None, pretend=False, np=None,
                        timeout=None, progress=False):
        """Execute the next operations as specified by the project's workflow.

        See also: :meth:`~.run`

        :param operations:
            The operations to execute (optional).
        :type operations:
            Sequence of instances of :class:`._JobOperation`
        :param pretend:
            Do not actually execute the operations, but show which command would have been used.
        :type pretend:
            bool
        :param np:
            The number of processors to use for each operation.
        :type np:
            int
        :param timeout:
            An optional timeout for each operation in seconds after which execution will
            be cancelled. Use -1 to indicate not timeout (the default).
        :type timeout:
            int
        :param progress:
            Show a progress bar during execution.
        :type progress:
            bool
        """
        if timeout is not None and timeout < 0:
            timeout = None
        if operations is None:
            operations = list(self._get_pending_operations(self))
        else:
            operations = list(operations)   # ensure list

        if np is None or np == 1 or pretend:
            if progress:
                operations = tqdm(operations)
            for operation in operations:
                self._execute_operation(operation, timeout, pretend)
        else:
            logger.debug("Parallelized execution of {} operation(s).".format(len(operations)))
            with contextlib.closing(Pool(processes=cpu_count() if np < 0 else np)) as pool:
                logger.debug("Parallelized execution of {} operation(s).".format(len(operations)))
                try:
                    import pickle
                    self._run_operations_in_parallel(pool, pickle, operations, progress, timeout)
                    logger.debug("Used cPickle module for serialization.")
                except Exception as error:
                    if not isinstance(error, (pickle.PickleError, self._PickleError)) and\
                            'pickle' not in str(error).lower():
                        raise    # most likely not a pickle related error...

                    try:
                        import cloudpickle
                    except ImportError:  # The cloudpickle package is not available.
                        logger.error("Unable to parallelize execution due to a pickling error. "
                                     "\n\n - Try to install the 'cloudpickle' package, e.g., with "
                                     "'pip install cloudpickle'!\n")
                        raise error
                    else:
                        try:
                            self._run_operations_in_parallel(
                                pool, cloudpickle, operations, progress, timeout)
                        except self._PickleError as error:
                            raise RuntimeError("Unable to parallelize execution due to a pickling "
                                               "error: {}.".format(error))

    @deprecated(deprecated_in="0.11", removed_in="0.13", current_version=__version__)
    def run_operations(self, operations=None, pretend=False, np=None, timeout=None, progress=False):
        """Execute the next operations as specified by the project's workflow.

        See also: :meth:`~.run`

        :param operations:
            The operations to execute (optional).
        :type operations:
            Sequence of instances of :class:`.JobOperation`
        :param pretend:
            Do not actually execute the operations, but show which command would have been used.
        :type pretend:
            bool
        :param np:
            The number of processors to use for each operation.
        :type np:
            int
        :param timeout:
            An optional timeout for each operation in seconds after which execution will
            be cancelled. Use -1 to indicate not timeout (the default).
        :type timeout:
            int
        :param progress:
            Show a progress bar during execution.
        :type progress:
            bool
        """
        return self._run_operations(operations, pretend, np, timeout, progress)

    class _PickleError(Exception):
        "Indicates a pickling error while trying to parallelize the execution of operations."
        pass

    @staticmethod
    def _dumps_op(op):
        return (op.id, op.name, [job.get_id() for job in op._jobs], op.cmd, op.directives)

    def _loads_op(self, blob):
        id, name, job_ids, cmd, directives = blob
        jobs = [self.open_job(id=job_id) for job_id in job_ids]
        return _JobOperation(id, name, jobs, cmd, directives)

    def _run_operations_in_parallel(self, pool, pickle, operations, progress, timeout):
        """Execute operations in parallel.

        This function executes the given list of operations with the provided process pool.

        Since pickling of the project instance is likely to fail, we manually pickle the
        project instance and the operations before submitting them to the process pool to
        enable us to try different pool and pickle module combinations.
        """

        try:
            s_project = pickle.dumps(self)
            s_tasks = [(pickle.loads, s_project, self._dumps_op(op))
                       for op in tqdm(operations, desc='Serialize tasks', file=sys.stderr)]
        except Exception as error:  # Masking all errors since they must be pickling related.
            raise self._PickleError(error)

        results = [pool.apply_async(_execute_serialized_operation, task) for task in s_tasks]

        for result in tqdm(results) if progress else results:
            result.get(timeout=timeout)

    def _execute_operation(self, operation, timeout=None, pretend=False):
        if pretend:
            print(operation.cmd)
            return None

        logger.info("Execute operation '{}'...".format(operation))
        # Check if we need to fork for operation execution...
        if (
            # The 'fork' directive was provided and evaluates to True:
            operation.directives.get('fork', False)
            # Separate process needed to cancel with timeout:
            or timeout is not None
            # The operation function is of an instance of FlowCmdOperation:
            or isinstance(self._operations[operation.name], FlowCmdOperation)
            # The specified executable is not the same as the interpreter instance:
            or operation.directives.get('executable', sys.executable) != sys.executable
        ):
            # ... need to fork:
            logger.debug(
                "Forking to execute operation '{}' with "
                "cmd '{}'.".format(operation, operation.cmd))
            subprocess.run(operation.cmd, shell=True, timeout=timeout,
                           check=True)
        else:
            # ... executing operation in interpreter process as function:
            logger.debug(
                "Executing operation '{}' with current interpreter "
                "process ({}).".format(operation, os.getpid()))
            try:
                self._operations[operation.name](operation._jobs)
            except Exception as e:
                raise UserOperationError(
                    'An exception was raised during operation {operation.name} '
                    'for aggregate {aggregate}.'
                    ''.format(operation=operation,
                              aggregate=', '.join(map(str, operation._jobs)))) \
                                from e

    def _get_default_directives(self):
        return {name: self.groups[name].operation_directives.get(name, dict())
                for name in self.operations}

    def run(self, jobs=None, names=None, pretend=False, np=None, timeout=None, num=None,
            num_passes=1, progress=False, order=None, ignore_conditions=IgnoreConditions.NONE):
        """Execute all pending operations for the given selection.

        This function will run in an infinite loop until all pending operations
        are executed, unless it reaches the maximum number of passes per
        operation or the maximum number of executions.

        By default there is no limit on the total number of executions, but a specific
        operation will only be executed once per job. This is to avoid accidental
        infinite loops when no or faulty post conditions are provided.

        See also: :meth:`~.run_operations`

        :param jobs:
            Only execute operations for the given jobs, or all if the argument is omitted.
        :type jobs:
            Sequence of instances :class:`.Job`.
        :param names:
            Only execute operations that are in the provided set of names, or all, if the
            argument is omitted.
        :type names:
            Sequence of :class:`str`
        :param pretend:
            Do not actually execute the operations, but show which command would have been used.
        :type pretend:
            bool
        :param np:
            Parallelize to the specified number of processors. Use -1 to parallelize to all
            available processing units.
        :type np:
            int
        :param timeout:
            An optional timeout for each operation in seconds after which execution will
            be cancelled. Use -1 to indicate not timeout (the default).
        :type timeout:
            int
        :param num:
            The total number of operations that are executed will not exceed this argument
            if provided.
        :type num:
            int
        :param num_passes:
            The total number of one specific job-operation pair will not exceed this argument.
            The default is 1, there is no limit if this argument is `None`.
        :type num_passes:
            int
        :param progress:
            Show a progress bar during execution.
        :type progress:
            bool
        :param order:
            Specify the order of operations, possible values are:
                * 'none' or None (no specific order)
                * 'by-aggregate' (operations are grouped by job)
                * 'cyclic' (order operations cyclic by job)
                * 'random' (shuffle the execution order randomly)
                * callable (a callable returning a comparison key for an
                            operation used to sort operations)

            The default value is `none`, which is equivalent to `by-aggregate` in the current
            implementation.

            .. note::
                Users are advised to not rely on a specific execution order, as a
                substitute for defining the workflow in terms of pre- and post-conditions.
                However, a specific execution order may be more performant in cases where
                operations need to access and potentially lock shared resources.
        :type order:
            str, callable, or NoneType
        :param ignore_conditions:
            Specify if pre and/or post conditions check is to be ignored for eligibility check.
            The default is :py:class:`IgnoreConditions.NONE`.
        :type ignore_conditions:
            :py:class:`~.IgnoreConditions`
        """
        # If no jobs argument is provided, we run operations for all jobs.
        if jobs is None:
            jobs = self

        # Get all matching FlowGroups
        if isinstance(names, str):
            raise ValueError(
                "The names argument of FlowProject.run() must be a sequence of strings, "
                "not a string.")
        if names is None:
            names = list(self.operations)

        flow_groups = self._gather_flow_groups(names)

        # Get default directives
        default_directives = self._get_default_directives()

        # Negative values for the execution limits, means 'no limit'.
        if num_passes and num_passes < 0:
            num_passes = None
        if num and num < 0:
            num = None

        if type(ignore_conditions) != IgnoreConditions:
            raise ValueError(
                "The ignore_conditions argument of FlowProject.run() "
                "must be a member of class IgnoreConditions")

        messages = list()

        def log(msg, lvl=logging.INFO):
            messages.append((msg, lvl))

        reached_execution_limit = Event()

        def select(operation):
            self._verify_aggregate_project(operation._jobs)

            if num is not None and select.total_execution_count >= num:
                reached_execution_limit.set()
                raise StopIteration  # Reached total number of executions

            # Check whether the operation was executed more than the total number of allowed
            # passes *per operation* (default=1).
            if num_passes is not None and select.num_executions.get(operation, 0) >= num_passes:
                log("Operation '{}' exceeds max. # of allowed "
                    "passes ({}).".format(operation, num_passes))

                # Warn if an operation has no post-conditions set.
                has_post_conditions = len(self.operations[operation.name]._postconds)
                if not has_post_conditions:
                    log("Operation '{}' has no post-conditions!".format(operation.name),
                        logging.WARNING)

                return False    # Reached maximum number of passes for this operation.

            # Increase execution counters for this operation.
            select.num_executions[operation] += 1
            select.total_execution_count += 1
            return True

        # Keep track of all executed job-operations; the number of executions
        # of each individual job-operation cannot exceed num_passes.
        select.num_executions = defaultdict(int)

        # Keep track of the total execution count, it may not exceed the value given by
        # num, if not None.
        # Note: We are not using sum(select.num_execution.values()) for efficiency.
        select.total_execution_count = 0

        for i_pass in count(1):
            if reached_execution_limit.is_set():
                logger.warning("Reached the maximum number of operations that can be executed, but "
                               "there are still operations pending.")
                break
            try:
                # Change groups to available run _JobOperation(s)
                with self._potentially_buffered():
                    operations = []
                    for flow_group in flow_groups:
                        for aggregate in flow_group.aggregate(jobs):
                            operations.extend(
                                flow_group._create_run_job_operations(
                                    self._entrypoint, default_directives,
                                    aggregate, ignore_conditions))

                    operations = list(filter(select, operations))
            finally:
                if messages:
                    for msg, level in set(messages):
                        logger.log(level, msg)
                    del messages[:]     # clear
            if not operations:
                break   # No more pending operations or execution limits reached.

            # Optionally re-order operations for execution if order argument is provided:
            if callable(order):
                operations = list(sorted(operations, key=order))
            elif order == 'cyclic':
                groups = [list(group)
                          for _, group in groupby(operations, key=lambda op: op._jobs)]
                operations = list(roundrobin(*groups))
            elif order == 'random':
                random.shuffle(operations)
            elif order is None or order in ('none', 'by-aggregate'):
                pass  # by-aggregate is the default order
            else:
                raise ValueError(
                    "Invalid value for the 'order' argument, valid arguments are "
                    "'none', 'by-aggregate', 'cyclic', 'random', None, or a callable.")
            logger.info(
                "Executing {} operation(s) (Pass # {:02d})...".format(len(operations), i_pass))
            self._run_operations(operations, pretend=pretend,
                                 np=np, timeout=timeout, progress=progress)

    def _generate_operations(self, cmd, jobs, requires=None):
        "Generate job-operations for a given 'direct' command."
        for job in jobs:
            if requires and set(requires).difference(self.labels(job)):
                continue
            cmd_ = cmd.format(job=job)
            yield _JobOperation(name=cmd_.replace(' ', '-'), cmd=cmd_, job=job)

    def _gather_flow_groups(self, names=None):
        """Grabs FlowGroups that match any of a set of names."""
        operations = OrderedDict()
        # if no names are selected try all singleton groups
        if names is None:
            names = self._operations.keys()
        for name in names:
            if name in operations:
                continue
            groups = [group for gname, group in self.groups.items() if
                      re.fullmatch(name, gname)]
            if len(groups) > 0:
                for group in groups:
                    operations[group.name] = group
            else:
                continue
        operations = list(operations.values())
        if not self._verify_group_compatibility(operations):
            raise ValueError("Cannot specify groups or operations that "
                             "will be included twice when using the"
                             " -o/--operation option.")
        return operations

    def _get_submission_operations(self, jobs, default_directives, names=None,
                                   ignore_conditions=IgnoreConditions.NONE,
                                   ignore_conditions_on_execution=IgnoreConditions.NONE):
        """Grabs _JobOperations that are eligible to run from FlowGroups."""
        for group in self._gather_flow_groups(names):
            for aggregate in group.aggregate(jobs):
                if (
                    group._eligible(aggregate, ignore_conditions) and
                    self._eligible_for_submission(group, aggregate)
                ):
                    yield group._create_submission_job_operation(
                        entrypoint=self._entrypoint,
                        default_directives=default_directives,
                        jobs=aggregate, index=0,
                        ignore_conditions_on_execution=ignore_conditions_on_execution)

    def _get_pending_operations(self, jobs, operation_names=None,
                                ignore_conditions=IgnoreConditions.NONE):
        "Get all pending operations for the given selection."
        assert not isinstance(operation_names, str)
        for op in self._next_operations(jobs, ignore_conditions):
            if operation_names is None or any(re.fullmatch(n, op.name) for n in operation_names):
                yield op

    def _verify_group_compatibility(self, groups):
        """Verifies that all selected groups can be submitted together."""
        return all(a.isdisjoint(b) for a in groups for b in groups if a != b)

    def _verify_aggregate_project(self, aggregate):
        """Verifies that all aggregates belongs to the same project."""
        for job in aggregate:
            if job not in self:
                raise ValueError("Job {} is not present "
                                 "in the project".format(job))

    @contextlib.contextmanager
    def _potentially_buffered(self):
        """Enable the use of buffered mode for certain functions."""
        if self.config['flow'].as_bool('use_buffered_mode'):
            logger.debug("Entering buffered mode...")
            with signac.buffered():
                yield
            logger.debug("Exiting buffered mode.")
        else:
            yield

    def _script(self, operations, parallel=False, template='script.sh', show_template_help=False):
        """Generate a run script to execute given operations.

        :param operations:
            The operations to execute.
        :type operations:
            Sequence of instances of :class:`._JobOperation`
        :param parallel:
            Execute all operations in parallel (default is False).
        :type parallel:
            bool
        :param template:
            The name of the template to use to generate the script.
        :type template:
            str
        :param show_template_help:
            Show help related to the templating system and then exit.
        :type show_template_help:
            bool
        """
        template_environment = self._template_environment()
        template = template_environment.get_template(template)
        context = self._get_standard_template_context()
        # For script generation we do not need the extra logic used for
        # generating cluster job scripts.
        context['base_script'] = 'base_script.sh'
        context['operations'] = list(operations)
        context['parallel'] = parallel
        if show_template_help:
            self._show_template_help_and_exit(template_environment, context)
        return template.render(** context)

    @deprecated(deprecated_in="0.11", removed_in="0.13", current_version=__version__)
    def script(self, operations, parallel=False, template='script.sh', show_template_help=False):
        """Generate a run script to execute given operations.

        :param operations:
            The operations to execute.
        :type operations:
            Sequence of instances of :class:`.JobOperation`
        :param parallel:
            Execute all operations in parallel (default is False).
        :type parallel:
            bool
        :param template:
            The name of the template to use to generate the script.
        :type template:
            str
        :param show_template_help:
            Show help related to the templating system and then exit.
        :type show_template_help:
            bool
        """
        return self._script(operations, parallel, template, show_template_help)

    def _generate_submit_script(self, _id, operations, template, show_template_help, env, **kwargs):
        """Generate submission script to submit the execution of operations to a scheduler."""
        if template is None:
            template = env.template
        assert _id is not None

        template_environment = self._template_environment(env)
        template = template_environment.get_template(template)
        context = self._get_standard_template_context()
        # The flow 'script.sh' file simply extends the base script
        # provided. The choice of base script is dependent on the
        # environment, but will default to the 'base_script.sh' provided
        # with signac-flow unless additional environment information is
        # detected.

        logger.info("Use environment '{}'.".format(env))
        logger.info("Set 'base_script={}'.".format(env.template))
        context['base_script'] = env.template
        context['environment'] = env
        context['id'] = _id
        context['operations'] = list(operations)
        context.update(kwargs)
        if show_template_help:
            self._show_template_help_and_exit(template_environment, context)
        return template.render(** context)

    def _submit_operations(self, operations, _id=None, env=None, parallel=False, flags=None,
                           force=False, template='script.sh', pretend=False,
                           show_template_help=False, **kwargs):
        r"""Submit a sequence of operations to the scheduler.

        :param operations:
            The operations to submit.
        :type operations:
            A sequence of instances of :py:class:`._JobOperation`
        :param _id:
            The _id to be used for this submission.
        :type _id:
            str
        :param parallel:
            Execute all bundled operations in parallel.
        :type parallel:
            bool
        :param flags:
            Additional options to be forwarded to the scheduler.
        :type flags:
            list
        :param force:
            Ignore all warnings or checks during submission, just submit.
        :type force:
            bool
        :param template:
            The name of the template file to be used to generate the submission script.
        :type template:
            str
        :param pretend:
            Do not actually submit, but only print the submission script to screen. Useful
            for testing the submission workflow.
        :type pretend:
            bool
        :param show_template_help:
            Show information about available template variables and filters and exit.
        :type show_template_help:
            bool
        :param \*\*kwargs:
            Additional keyword arguments to be forwarded to the scheduler.
        :return:
            Returns the submission status after successful submission or None.
        """
        if _id is None:
            _id = self._store_bundled(operations)
        if env is None:
            env = self._environment
        else:
            warnings.warn("The env argument is deprecated as of 0.10 and will be removed in 0.12. "
                          "Instead, set the environment when constructing a FlowProject.",
                          DeprecationWarning)

        print("Submitting cluster job '{}':".format(_id), file=sys.stderr)

        def _msg(group):
            print(" - Group: {}".format(group), file=sys.stderr)
            return group

        try:
            script = self._generate_submit_script(
                _id=_id,
                operations=map(_msg, operations),
                template=template,
                show_template_help=show_template_help,
                env=env,
                parallel=parallel,
                force=force,
                **kwargs
            )
        except ConfigKeyError as error:
            raise SubmitError(
                "Unable to submit, because of a configuration error.\n"
                "The following key is missing: {key}.\n"
                "You can add the key to the configuration for example with:\n\n"
                "  $ signac config --global set {key} VALUE\n".format(key=str(error)))
        else:
            # Keys which were explicitly set by the user, but are not evaluated by the
            # template engine are cause for concern and might hint at a bug in the template
            # script or ill-defined directives. Here we check whether all directive keys that
            # have been explicitly set by the user were actually evaluated by the template
            # engine and warn about those that have not been.
            keys_unused = {
                key for op in operations for key in
                op.directives._keys_set_by_user.difference(op.directives.keys_used)
                if key not in ('fork', 'nranks', 'omp_num_threads')  # ignore list
            }
            if keys_unused:
                logger.warning(
                    "Some of the keys provided as part of the directives were not used by "
                    "the template script, including: {}".format(
                        ', '.join(sorted(keys_unused))))
            if pretend:
                print(script)

            else:
                return env.submit(_id=_id, script=script, flags=flags, **kwargs)

    @deprecated(deprecated_in="0.11", removed_in="0.13", current_version=__version__)
    def submit_operations(self, operations, _id=None, env=None, parallel=False, flags=None,
                          force=False, template='script.sh', pretend=False,
                          show_template_help=False, **kwargs):
        r"""Submit a sequence of operations to the scheduler.

        :param operations:
            The operations to submit.
        :type operations:
            A sequence of instances of :py:class:`.JobOperation`
        :param _id:
            The _id to be used for this submission.
        :type _id:
            str
        :param parallel:
            Execute all bundled operations in parallel.
        :type parallel:
            bool
        :param flags:
            Additional options to be forwarded to the scheduler.
        :type flags:
            list
        :param force:
            Ignore all warnings or checks during submission, just submit.
        :type force:
            bool
        :param template:
            The name of the template file to be used to generate the submission script.
        :type template:
            str
        :param pretend:
            Do not actually submit, but only print the submission script to screen. Useful
            for testing the submission workflow.
        :type pretend:
            bool
        :param show_template_help:
            Show information about available template variables and filters and exit.
        :type show_template_help:
            bool
        :param \*\*kwargs:
            Additional keyword arguments to be forwarded to the scheduler.
        :return:
            Returns the submission status after successful submission or None.
        """
        return self._submit_operations(operations, _id, env, parallel, flags,
                                       force, template, pretend,
                                       show_template_help, **kwargs)

    def submit(self, bundle_size=1, jobs=None, names=None, num=None, parallel=False,
               force=False, walltime=None, env=None, ignore_conditions=IgnoreConditions.NONE,
               ignore_conditions_on_execution=IgnoreConditions.NONE, **kwargs):
        """Submit function for the project's main submit interface.

        :param bundle_size:
            Specify the number of operations to be bundled into one submission, defaults to 1.
        :type bundle_size:
            int
        :param jobs:
            Only submit operations associated with the provided jobs. Defaults to all jobs.
        :type jobs:
            Sequence of instances :class:`.Job`.
        :param names:
            Only submit operations with any of the given names, defaults to all names.
        :type names:
            Sequence of :class:`str`
        :param num:
            Limit the total number of submitted operations, defaults to no limit.
        :type num:
            int
        :param parallel:
            Execute all bundled operations in parallel.
        :type parallel:
            bool
        :param force:
            Ignore all warnings or checks during submission, just submit.
        :type force:
            bool
        :param walltime:
            Specify the walltime in hours or as instance of :py:class:`datetime.timedelta`.
        :param ignore_conditions:
            Specify if pre and/or post conditions check is to be ignored for eligibility check.
            The default is :py:class:`IgnoreConditions.NONE`.
        :type ignore_conditions:
            :py:class:`~.IgnoreConditions`
        :param ignore_conditions_on_execution:
            Specify if pre and/or post conditions check is to be ignored for eligibility check after
            submitting. The default is :py:class:`IgnoreConditions.NONE`.
        :type ignore_conditions:
            :py:class:`~.IgnoreConditions`
        """
        # Regular argument checks and expansion
        if jobs is None:
            jobs = self  # select all jobs
        if isinstance(names, str):
            raise ValueError(
                "The 'names' argument must be a sequence of strings, however you "
                "provided a single string: {}.".format(names))
        if env is None:
            env = self._environment
        else:
            warnings.warn("The env argument is deprecated as of 0.10 and will be removed in 0.12. "
                          "Instead, set the environment when constructing a FlowProject.",
                          DeprecationWarning)
        if walltime is not None:
            try:
                walltime = datetime.timedelta(hours=walltime)
            except TypeError as error:
                if str(error) != 'unsupported type for timedelta ' \
                                 'hours component: datetime.timedelta':
                    raise
        if type(ignore_conditions) != IgnoreConditions:
            raise ValueError(
                "The ignore_conditions argument of FlowProject.run() "
                "must be a member of class IgnoreConditions")

        # Gather all pending operations.
        with self._potentially_buffered():
            default_directives = self._get_default_directives()
            operations = self._get_submission_operations(jobs, default_directives, names,
                                                         ignore_conditions,
                                                         ignore_conditions_on_execution)
        if num is not None:
            operations = list(islice(operations, num))
        else:
            operations = list(operations)

        self._store_aggregates(operations)

        # Bundle them up and submit.
        for bundle in _make_bundles(operations, bundle_size):
            status = self._submit_operations(operations=bundle, env=env, parallel=parallel,
                                             force=force, walltime=walltime, **kwargs)
            if status is not None:  # operations were submitted, store status
                for operation in bundle:
                    operation.set_status(status)

    @classmethod
    def _add_submit_args(cls, parser):
        "Add arguments to submit sub command to parser."
        parser.add_argument(
            'flags',
            type=str,
            nargs='*',
            help="Flags to be forwarded to the scheduler.")
        parser.add_argument(
            '--pretend',
            action='store_true',
            help="Do not really submit, but print the submission script to screen.")
        parser.add_argument(
            '--force',
            action='store_true',
            help="Ignore all warnings and checks, just submit.")
        parser.add_argument(
            '--test',
            action='store_true',
            help="Do not interact with the scheduler, implies --pretend.")
        parser.add_argument(
            '--ignore-conditions',
            type=str,
            choices=['none', 'pre', 'post', 'all'],
            default=IgnoreConditions.NONE,
            action=_IgnoreConditionsConversion,
            help="Specify conditions to ignore for eligibility check.")
        parser.add_argument(
            '--ignore-conditions-on-execution',
            type=str,
            choices=['none', 'pre', 'post', 'all'],
            default=IgnoreConditions.NONE,
            action=_IgnoreConditionsConversion,
            help="Specify conditions to ignore after submitting. May be useful "
                 "for conditions that cannot be checked once scheduled.")

        cls._add_operation_selection_arg_group(parser)
        cls._add_operation_bundling_arg_group(parser)
        cls._add_template_arg_group(parser)

    @classmethod
    def _add_script_args(cls, parser):
        cls._add_operation_selection_arg_group(parser)
        execution_group = parser.add_argument_group('execution')
        execution_group.add_argument(
            '-p', '--parallel',
            action='store_true',
            help="Execute all operations in parallel.")
        cls._add_direct_cmd_arg_group(parser)
        cls._add_template_arg_group(parser)

    @classmethod
    def _add_template_arg_group(cls, parser, default='script.sh'):
        "Add argument group to parser for template handling."
        template_group = parser.add_argument_group(
            'templating',
            "The execution and submission scripts are always generated from a script "
            "which is by default called '{default}' and located within the default "
            "template directory. The system uses a default template if none is provided. "
            "The default template extends from a base template, which may be different "
            "depending on the local compute environment, e.g., 'slurm.sh' for an environment "
            "with SLURM scheduler. The name of the base template is provided with the "
            "'base_script' template variable.".format(default=default),
        )
        template_group.add_argument(
            '--template',
            type=str,
            default=default,
            help="The name of the template file within the template directory. "
                 "The standard template directory is '${{project_root}}/templates' and "
                 "can be configured with the 'template_dir' configuration variable. "
                 "Default: '{}'.".format(default))
        template_group.add_argument(
            '--template-help',
            dest='show_template_help',
            action='store_true',
            help="Show information about the template context, including available variables "
                 "and filter functions; then exit.")

    @classmethod
    def _add_job_selection_args(cls, parser):
        parser.add_argument(
            '-j', '--job-id',
            type=str,
            nargs='+',
            help="Only select jobs that match the given id(s).")
        parser.add_argument(
            '-f', '--filter',
            type=str,
            nargs='+',
            help="Only select jobs that match the given state point filter.")
        parser.add_argument(
            '--doc-filter',
            type=str,
            nargs='+',
            help="Only select jobs that match the given document filter.")

    @classmethod
    def _add_operation_selection_arg_group(cls, parser, operations=None):
        "Add argument group to parser for job-operation selection."
        selection_group = parser.add_argument_group(
            'job-operation selection',
            "By default, all eligible operations for all jobs are selected. Use "
            "the options in this group to reduce this selection.")
        cls._add_job_selection_args(selection_group)
        selection_group.add_argument(
            '-o', '--operation',
            dest='operation_name',
            nargs='+',
            help="Only select operation or groups that match the given "
            "operation/group name(s).")
        selection_group.add_argument(
            '-n', '--num',
            type=int,
            help="Limit the total number of operations/groups to be selected. A group is "
                 "considered to be one operation even if it consists of multiple operations.")

    @classmethod
    def _add_operation_bundling_arg_group(cls, parser):
        """Add argument group to parser for operation bundling."""

        bundling_group = parser.add_argument_group(
            'bundling',
            "Bundle multiple operations for execution, e.g., to submit them "
            "all together to a cluster job, or execute them in parallel within "
            "an execution script.")
        bundling_group.add_argument(
            '-b', '--bundle',
            type=int,
            nargs='?',
            const=0,
            default=1,
            dest='bundle_size',
            help="Bundle multiple operations for execution in a single "
            "scheduler job. When this option is provided without argument, "
            " all pending operations are aggregated into one bundle.")
        bundling_group.add_argument(
            '-p', '--parallel',
            action='store_true',
            help="Execute all operations in a single bundle in parallel.")

    @classmethod
    def _add_direct_cmd_arg_group(cls, parser):
        direct_cmd_group = parser.add_argument_group("direct cmd")
        direct_cmd_group.add_argument(
            '--cmd',
            type=str,
            help="Directly specify the command for an operation. "
                 "For example: --cmd='echo {job._id}'. "
                 "--cmd option is deprecated as of 0.9 and will be removed in 0.11.")
        direct_cmd_group.add_argument(
            '--requires',
            type=str,
            nargs='+',
            help="Manually specify all labels that are required for the direct command "
                 "to be considered eligible for execution.")

    def export_job_statuses(self, collection, statuses):
        "Export the job statuses to a database collection."
        for status in statuses:
            job = self.open_job(id=status['job_id'])
            status['statepoint'] = job.statepoint()
            collection.update_one({'_id': status['job_id']},
                                  {'$set': status}, upsert=True)

    @classmethod
    def _add_print_status_args(cls, parser):
        "Add arguments to parser for the :meth:`~.print_status` method."
        cls._add_job_selection_args(parser)
        view_group = parser.add_argument_group(
            'view',
            "Specify how to format the status display.")
        view_group.add_argument(
            '--json',
            dest='dump_json',
            action='store_true',
            help="Do not format the status display, but dump all data formatted in JSON.")
        view_group.add_argument(
            '-d', '--detailed',
            action='store_true',
            help="Show a detailed view of all jobs and their labels and operations.")
        view_group.add_argument(
            '-a', '--all-operations',
            dest='all_ops',
            action='store_true',
            help="Show information about all operations, not just active or eligible ones.")
        view_group.add_argument(
            '--only-incomplete-operations',
            dest='only_incomplete',
            action='store_true',
            help="Only show information for jobs with incomplete operations.")
        view_group.add_argument(
            '--stack',
            action='store_false',
            dest='unroll',
            help="Show labels and operations in separate rows.")
        view_group.add_argument(
            '-1', '--one-line',
            dest='compact',
            action='store_true',
            help="Show only one line per job.")
        view_group.add_argument(
            '-e', '--expand',
            action='store_true',
            help="Display job labels and job operations in two separate tables.")
        view_group.add_argument(
            '--pretty',
            action='store_true')
        view_group.add_argument(
            '--full',
            action='store_true',
            help="Show all available information (implies --detailed --all-operations).")
        view_group.add_argument(
            '--no-overview',
            action='store_false',
            dest='overview',
            help="Do not print an overview.")
        view_group.add_argument(
            '-m', '--overview-max-lines',
            type=_positive_int,
            help="Limit the number of lines in the overview.")
        view_group.add_argument(
            '-p', '--parameters',
            type=str,
            nargs='*',
            help="Display select parameters of the job's "
                 "statepoint with the detailed view.")
        view_group.add_argument(
            '--param-max-width',
            type=int,
            help="Limit the width of each parameter row.")
        view_group.add_argument(
            '--eligible-jobs-max-lines',
            type=_positive_int,
            help="Limit the number of eligible jobs that are shown.")
        parser.add_argument(
            '--ignore-errors',
            action='store_true',
            help="Ignore errors that might occur when querying the scheduler.")
        parser.add_argument(
            '--no-parallelize',
            action='store_true',
            help="Do not parallelize the status determination. "
                 "The '--no-parallelize' argument is deprecated. "
                 "Please use the status_parallelization configuration "
                 "instead (see above)."
            )
        view_group.add_argument(
            '-o', '--output-format',
            type=str,
            default='terminal',
            help="Set status output format: terminal, markdown, or html.")

    def labels(self, job):
        """Yields all labels for the given ``job``.

        See also: :meth:`~.label`
        """
        for label_func, label_name in self._label_functions.items():
            if label_name is None:
                label_name = getattr(label_func, '_label_name',
                                     getattr(label_func, '__name__', type(label_func).__name__))
            try:
                label_value = label_func(job)
            except TypeError:
                try:
                    label_value = label_func(self, job)
                except Exception:
                    label_func = getattr(self, label.__func__.__name__)
                    label_value = label_func(job)

            assert label_name is not None
            if isinstance(label_value, str):
                yield label_value
            elif bool(label_value) is True:
                yield label_name

    def add_operation(self, name, cmd, pre=None, post=None, **kwargs):
        """
        Add an operation to the workflow.

        This method will add an instance of :py:class:`~.FlowOperation` to the
        operations-dict of this project.

        .. seealso::

            A Python function may be defined as an operation function directly using
            the :meth:`~.operation` decorator.

        Any FlowOperation is associated with a specific command, which should be
        a function of :py:class:`~signac.contrib.job.Job`. The command (cmd) can
        be stated as function, either by using str-substitution based on a job's
        attributes, or by providing a unary callable, which expects an instance
        of job as its first and only positional argument.

        For example, if we wanted to define a command for a program called 'hello',
        which expects a job id as its first argument, we could construct the following
        two equivalent operations:

        .. code-block:: python

            op = FlowOperation('hello', cmd='hello {job._id}')
            op = FlowOperation('hello', cmd=lambda 'hello {}'.format(job._id))

        Here are some more useful examples for str-substitutions:

        .. code-block:: python

            # Substitute job state point parameters:
            op = FlowOperation('hello', cmd='cd {job.ws}; hello {job.sp.a}')

        Pre-requirements (pre) and post-conditions (post) can be used to
        trigger an operation only when certain conditions are met. Conditions are unary
        callables, which expect an instance of job as their first and only positional
        argument and return either True or False.

        An operation is considered "eligible" for execution when all pre-requirements
        are met and when at least one of the post-conditions is not met.
        Requirements are always met when the list of requirements is empty and
        post-conditions are never met when the list of post-conditions is empty.

        Please note, eligibility in this contexts refers only to the workflow pipeline
        and not to other contributing factors, such as whether the job-operation is currently
        running or queued.

        :param name:
            A unique identifier for this operation, which may be freely chosen.
        :type name:
            str
        :param cmd:
            The command to execute operation; should be a function of job.
        :type cmd:
            str or callable
        :param pre:
            Required conditions.
        :type pre:
            sequence of callables
        :param post:
            Post-conditions to determine completion.
        :type pre:
            sequence of callables
        """
        if name in self.operations:
            raise KeyError("An operation with this identifier is already added.")
        op = self.operations[name] = FlowCmdOperation(cmd=cmd, pre=pre, post=post)
        if name in self._groups:
            raise KeyError("A group with this identifier already exists.")
        self._groups[name] = FlowGroup(name,
                                       operations={name: op},
                                       operation_directives=dict(name=kwargs))

    def completed_operations(self, job):
        """Determine which operations have been completed for job.

        :param job:
            The signac job handle.
        :type job:
            :class:`~signac.contrib.job.Job`
        :return:
            The name of the operations that are complete.
        :rtype:
            str
        """
        for name, op in self._operations.items():
            if op._complete([job]):
                yield name

    def _job_operations(self, jobs, ignore_conditions=IgnoreConditions.NONE):
        "Yield instances of _JobOperation constructed for specific jobs."
        for name in self.operations:
            group = self._groups[name]
            for aggregate in group.aggregate(jobs):
                yield from group._create_run_job_operations(entrypoint=self._entrypoint,
                                                            jobs=aggregate,
                                                            default_directives=dict(),
                                                            ignore_conditions=ignore_conditions,
                                                            index=0)

    def _next_operations(self, jobs, ignore_conditions=IgnoreConditions.NONE):
        """Determine the next eligible operations for jobs.

        :param jobs:
            The signac job handles.
        :type jobs:
            list of :class:`~signac.contrib.job.Job`
        :param ignore_conditions:
            Specify if pre and/or post conditions check is to be ignored for eligibility check.
            The default is :py:class:`IgnoreConditions.NONE`.
        :type ignore_conditions:
            :py:class:`~.IgnoreConditions`
        :yield:
            All instances of :class:`~._JobOperation` jobs are eligible for.
        """
        for op in self._job_operations(jobs, ignore_conditions):
            yield op

    @deprecated(deprecated_in="0.11", removed_in="0.13", current_version=__version__)
    def next_operations(self, *jobs, ignore_conditions=IgnoreConditions.NONE):
        """Determine the next eligible operations for jobs.

        :param jobs:
            The signac job handles.
        :type job:
            :class:`~signac.contrib.job.Job`
        :param ignore_conditions:
            Specify if pre and/or post conditions check is to be ignored for eligibility check.
            The default is :py:class:`IgnoreConditions.NONE`.
        :type ignore_conditions:
            :py:class:`~.IgnoreConditions`
        :yield:
            All instances of :class:`~.JobOperation` jobs are eligible for.
        """
        for job in jobs:
            for op in self._job_operations(jobs, ignore_conditions):
                yield JobOperation(op.id, op.name, op._jobs[0], op._cmd, op.directives)

    @classmethod
    def operation(cls, func, name=None):
        """Add the function `func` as operation function to the class workflow definition.

        This function is designed to be used as a decorator function, for example:

        .. code-block:: python

            @FlowProject.operation
            def hello(job):
                print('Hello', job)

        See also: :meth:`~.flow.FlowProject.add_operation`.
        """
        if isinstance(func, str):
            return lambda op: cls.operation(op, name=func)

        if name is None:
            name = func.__name__

        if (name, func) in cls._OPERATION_FUNCTIONS:
            raise ValueError(
                "An operation with name '{}' is already registered.".format(name))
        if name in cls._GROUP_NAMES:
            raise ValueError("A group with name '{}' is already registered.".format(name))

        # Append the name and function to the class registry
        cls._OPERATION_FUNCTIONS.append((name, func))
        cls._GROUPS.append(FlowGroupEntry(name=name, options=""))
        if hasattr(func, '_flow_groups'):
            func._flow_groups.append(name)
        else:
            func._flow_groups = [name]
        return func

    @classmethod
    def _collect_operations(cls):
        "Collect all operations that were add via decorator."
        operations = []
        for parent_class in cls.__mro__:
            operations.extend(getattr(parent_class, '_OPERATION_FUNCTIONS', []))
        return operations

    @classmethod
    def _collect_conditions(cls, attr):
        "Collect conditions from attr using the mro hierarchy."
        ret = defaultdict(list)
        for parent_class in cls.__mro__:
            for func, conds in getattr(parent_class, attr, dict()).items():
                ret[func].extend(conds)
        return ret

    @classmethod
    def _collect_pre_conditions(cls):
        "Collect all pre-conditions that were added via decorator."
        return cls._collect_conditions('_OPERATION_PRE_CONDITIONS')

    @classmethod
    def _collect_post_conditions(cls):
        "Collect all post-conditions that were added via decorator."
        return cls._collect_conditions('_OPERATION_POST_CONDITIONS')

    def _register_operations(self):
        "Register all operation functions registered with this class and its parent classes."
        operations = self._collect_operations()
        pre_conditions = self._collect_pre_conditions()
        post_conditions = self._collect_post_conditions()

        for name, func in operations:
            if name in self._operations:
                raise ValueError(
                    "Repeat definition of operation with name '{}'.".format(name))

            # Extract pre/post conditions and directives from function:
            params = {
                'pre': pre_conditions.get(func, None),
                'post': post_conditions.get(func, None)}

            if not getattr(func, '_flow_aggregate', False):
                aggregate = Aggregate.groupsof(1)
                func._flow_aggregate = aggregate._create_MakeAggregate()

            # Construct FlowOperation:
            if getattr(func, '_flow_cmd', False):
                self._operations[name] = FlowCmdOperation(cmd=func, **params)
            else:
                self._operations[name] = FlowOperation(op_func=func, **params)

    @classmethod
    def make_group(cls, name, options="", aggregate=None):
        """Make a FlowGroup named ``name`` and return a decorator to make groups.

        .. code-block:: python

            example_group = FlowProject.make_group('example')

            @example_group
            @FlowProject.operation
            def foo(job):
                return "hello world"

        FlowGroups group operations together for running and submitting
        JobOperations.

        :param name:
            The name of the :class:`~.FlowGroup`.
        :type name:
            str
        :param options:
            A string to append to submissions can be any valid :meth:`FlowOperation.run` option.
        :type options:
            str
        :param aggregator:
            Object that aggregates jobs for this group.
            By default the value is None which results in forming the aggregates of 1.
        :type aggregator:
            :class:`~.Aggregate`.
        """
        if name in cls._GROUP_NAMES:
            raise ValueError("Repeat definition of group with name '{}'.".format(name))
        else:
            cls._GROUP_NAMES.add(name)

        if aggregate is None:
            aggregate = Aggregate.groupsof(1)

        group_entry = FlowGroupEntry(name, options, aggregate._create_MakeAggregate())
        cls._GROUPS.append(group_entry)
        return group_entry

    def _register_groups(self):
        "Register all groups and add the correct operations to each."
        group_entries = []
        # Gather all groups from class and parent classes.
        for cls in type(self).__mro__:
            group_entries.extend(getattr(cls, '_GROUPS', []))

        # Initialize all groups without operations
        for entry in group_entries:
            self._groups[entry.name] = FlowGroup(entry.name, options=entry.options,
                                                 aggregate=entry.aggregate)

        # Add operations and directives to group
        for (op_name, op) in self._operations.items():
            if isinstance(op, FlowCmdOperation):
                func = op._cmd
            else:
                func = op._op_func
            aggregate = func._flow_aggregate
            if hasattr(func, '_flow_groups'):
                operation_directives = getattr(func, '_flow_group_operation_directives', dict())
                for group_name in func._flow_groups:
                    self._groups[group_name].add_operation(
                        op_name, op, aggregate, operation_directives.get(group_name, None))

            # For singleton groups add directives
            self._groups[op_name].operation_directives[op_name] = getattr(func,
                                                                          '_flow_directives',
                                                                          dict())

    @property
    def operations(self):
        "The dictionary of operations that have been added to the workflow."
        return self._operations

    @property
    def groups(self):
        return self._groups

    def _eligible_for_submission(self, flow_group, jobs):
        """Determine if a flow_group is eligible for submission with a given
        job-aggregate.

        By default, an operation is eligible for submission when it
        is not considered active, that means already queued or running.
        """
        if flow_group is None or jobs is None:
            return False
        if flow_group._get_status(jobs) >= JobStatus.submitted:
            return False
        group_ops = set(flow_group)
        for other_group in self._groups.values():
            if group_ops & set(other_group):
                if other_group._get_status(jobs) >= JobStatus.submitted:
                    return False
        return True

    def _main_status(self, args):
        "Print status overview."
        jobs = self._select_jobs_from_args(args)
        if args.compact and not args.unroll:
            logger.warn("The -1/--one-line argument is incompatible with "
                        "'--stack' and will be ignored.")
        show_traceback = args.debug or args.show_traceback
        args = {key: val for key, val in vars(args).items()
                if key not in ['func', 'verbose', 'debug', 'show_traceback',
                               'job_id', 'filter', 'doc_filter']}
        if args.pop('full'):
            args['detailed'] = args['all_ops'] = True

        start = time.time()
        try:
            self.print_status(jobs=jobs, **args)
        except NoSchedulerError:
            self.print_status(jobs=jobs, **args)
        except Exception as error:
            if show_traceback:
                logger.error(
                    "Error during status update: {}\nUse '--ignore-errors' to "
                    "complete the update anyways.".format(str(error)))
            else:
                logger.error(
                    "Error during status update: {}\nUse '--ignore-errors' to "
                    "complete the update anyways or '--show-traceback' to show "
                    "the full traceback.".format(str(error)))
                error = error.__cause__  # Always show the user traceback cause.
            traceback.print_exception(type(error), error, error.__traceback__)
        else:
            # Use small offset to account for overhead with few jobs
            delta_t = (time.time() - start - 0.5) / max(len(jobs), 1)
            config_key = 'status_performance_warn_threshold'
            warn_threshold = flow_config.get_config_value(config_key)
            if not args['profile'] and delta_t > warn_threshold >= 0:
                print(
                    "WARNING: "
                    "The status compilation took more than {}s per job. Consider "
                    "using `--profile` to determine bottlenecks within your project "
                    "workflow definition.\n"
                    "Execute `signac config set flow.{} VALUE` to specify the "
                    "warning threshold in seconds.\n"
                    "To speed up the compilation, you can try executing "
                    "`signac config set flow.status_parallelization 'process'` to set "
                    "the status_parallelization config value to process."
                    "Use -1 to completely suppress this warning.\n"
                    .format(warn_threshold, config_key), file=sys.stderr)

    def _main_next(self, args):
        "Determine the jobs that are eligible for a specific operation."
        for op in self._next_operations(self):
            if args.name in op.name:
                print(' '.join(map(str, op._jobs)))

    def _main_run(self, args):
        "Run all (or select) job operations."
        # Select jobs:
        jobs = self._select_jobs_from_args(args)

        # Setup partial run function, because we need to call this either
        # inside some context managers or not based on whether we need
        # to switch to the project root directory or not.
        run = functools.partial(self.run,
                                jobs=jobs, names=args.operation_name, pretend=args.pretend,
                                np=args.parallel, timeout=args.timeout, num=args.num,
                                num_passes=args.num_passes, progress=args.progress,
                                order=args.order,
                                ignore_conditions=args.ignore_conditions)

        if args.switch_to_project_root:
            with add_cwd_to_environment_pythonpath():
                with switch_to_directory(self.root_directory()):
                    run()
        else:
            run()

    def _main_script(self, args):
        "Generate a script for the execution of operations."
        if args.requires and not args.cmd:
            raise ValueError(
                "The --requires option can only be used in combination with --cmd.")
        if args.cmd and args.operation_name:
            raise ValueError(
                "Cannot use the -o/--operation-name and the --cmd options in combination!")
        # Select jobs:
        jobs = self._select_jobs_from_args(args)

        # Gather all pending operations or generate them based on a direct command...
        with self._potentially_buffered():
            if args.cmd:
                warnings.warn("The --cmd option for script is deprecated as of "
                              "0.10 and will be removed in 0.12.",
                              DeprecationWarning)
                operations = self._generate_operations(args.cmd, jobs, args.requires)
            else:
                names = args.operation_name if args.operation_name else None
                default_directives = self._get_default_directives()
                operations = self._get_submission_operations(jobs, default_directives, names,
                                                             args.ignore_conditions,
                                                             args.ignore_conditions_on_execution)
            operations = list(islice(operations, args.num))

        # Generate the script and print to screen.
        print(self._script(
            operations=operations, parallel=args.parallel,
            template=args.template, show_template_help=args.show_template_help))

    def _main_submit(self, args):
        "Submit jobs to a scheduler"
        if args.test:
            args.pretend = True
        kwargs = vars(args)

        # Select jobs:
        jobs = self._select_jobs_from_args(args)

        # Fetch the scheduler status.
        if not args.test:
            self._fetch_scheduler_status(jobs)

        names = args.operation_name if args.operation_name else None
        self.submit(jobs=jobs, names=names, **kwargs)

    def _main_exec(self, args):
        if len(args.jobid):
            jobs = [self.open_job(id=jid) for jid in args.jobid]
        else:
            jobs = self
        try:
            operation = self._operations[args.operation]

            if isinstance(operation, FlowCmdOperation):
                def operation_function(jobs):
                    cmd = operation(*jobs)
                    subprocess.run(cmd, shell=True, check=True)

                aggregator = operation._cmd._flow_aggregate
            else:
                operation_function = operation
                aggregator = operation_function._op_func._flow_aggregate

        except KeyError:
            raise KeyError("Unknown operation '{}'.".format(args.operation))

        for aggregate in aggregator(jobs):
            operation_function(aggregate)

    def _select_jobs_from_args(self, args):
        "Select jobs with the given command line arguments ('-j/-f/--doc-filter')."
        if args.job_id and (args.filter or args.doc_filter):
            raise ValueError(
                "Cannot provide both -j/--job-id and -f/--filter or --doc-filter in combination.")

        if args.job_id:
            try:
                return [self.open_job(id=job_id) for job_id in args.job_id]
            except KeyError as error:
                raise LookupError("Did not find job with id {}.".format(error))
        else:
            filter_ = parse_filter_arg(args.filter)
            doc_filter = parse_filter_arg(args.doc_filter)
            return JobsCursor(self, filter_, doc_filter)

    def main(self, parser=None):
        """Call this function to use the main command line interface.

        In most cases one would want to call this function as part of the
        class definition, e.g.:

        .. code-block:: python

             my_project.py
            from flow import FlowProject

            class MyProject(FlowProject):
                pass

            if __name__ == '__main__':
                MyProject().main()

        You can then execute this script on the command line:

        .. code-block:: bash

            $ python my_project.py --help
        """
        # Find file that main is called in. When running through the command
        # line interface, we know exactly what the entrypoint path should be:
        # it's the file where main is called, which we can pull off the stack.
        self._entrypoint.setdefault('path', os.path.realpath(inspect.stack()[-1].filename))

        if parser is None:
            parser = argparse.ArgumentParser()

        base_parser = argparse.ArgumentParser(add_help=False)

        # The argparse module does not automatically merge options shared between the main
        # parser and the subparsers. We therefore assign different destinations for each
        # option and then merge them manually below.
        for prefix, _parser in (('main_', parser), ('', base_parser)):
            _parser.add_argument(
                '-v', '--verbose',
                dest=prefix + 'verbose',
                action='count',
                default=0,
                help="Increase output verbosity.")
            _parser.add_argument(
                '--show-traceback',
                dest=prefix + 'show_traceback',
                action='store_true',
                help="Show the full traceback on error.")
            _parser.add_argument(
                '--debug',
                dest=prefix + 'debug',
                action='store_true',
                help="This option implies `-vv --show-traceback`.")

        subparsers = parser.add_subparsers()

        parser_status = subparsers.add_parser(
            'status',
            parents=[base_parser],
            help="You can specify the parallelization of the status command "
                 "by setting the flow.status_parallelization config "
                 "value to 'thread' (default), 'none', or 'process'. You can do this by "
                 "executing `signac config set flow.status_parallelization "
                 "VALUE`.")
        self._add_print_status_args(parser_status)
        parser_status.add_argument(
            '--profile',
            const=inspect.getsourcefile(inspect.getmodule(self)),
            nargs='?',
            help="Collect statistics to determine code paths that are responsible "
                 "for the majority of runtime required for status determination. "
                 "Optionally provide a filename pattern to select for what files "
                 "to show result for. Defaults to the main module. "
                 "(requires pprofile)")
        parser_status.set_defaults(func=self._main_status)

        parser_next = subparsers.add_parser(
            'next',
            parents=[base_parser],
            description="Determine jobs that are eligible for a specific operation.")
        parser_next.add_argument(
            'name',
            type=str,
            help="The name of the operation.")
        parser_next.set_defaults(func=self._main_next)

        parser_run = subparsers.add_parser(
            'run',
            parents=[base_parser],
        )
        self._add_operation_selection_arg_group(parser_run, list(sorted(self._operations)))

        execution_group = parser_run.add_argument_group('execution')
        execution_group.add_argument(
            '--pretend',
            action='store_true',
            help="Do not actually execute commands, just show them.")
        execution_group.add_argument(
            '--progress',
            action='store_true',
            help="Display a progress bar during execution.")
        execution_group.add_argument(
            '--num-passes',
            type=int,
            default=1,
            help="Specify how many times a particular job-operation may be executed within one "
                 "session (default=1). This is to prevent accidental infinite loops, "
                 "where operations are executed indefinitely, because post conditions "
                 "were not properly set. Use -1 to allow for an infinite number of passes.")
        execution_group.add_argument(
            '-t', '--timeout',
            type=int,
            help="A timeout in seconds after which the execution of one operation is canceled.")
        execution_group.add_argument(
            '--switch-to-project-root',
            action='store_true',
            help="Temporarily add the current working directory to the python search path and "
                 "switch to the root directory prior to execution.")
        execution_group.add_argument(
            '-p', '--parallel',
            type=int,
            nargs='?',
            const='-1',
            help="Specify the number of cores to parallelize to. Defaults to all available "
                 "processing units if argument is omitted.")
        execution_group.add_argument(
            '--order',
            type=str,
            choices=['none', 'by-aggregate', 'cyclic', 'random'],
            default=None,
            help="Specify the execution order of operations for each execution pass.")
        execution_group.add_argument(
            '--ignore-conditions',
            type=str,
            choices=['none', 'pre', 'post', 'all'],
            default=IgnoreConditions.NONE,
            action=_IgnoreConditionsConversion,
            help="Specify conditions to ignore for eligibility check.")
        parser_run.set_defaults(func=self._main_run)

        parser_script = subparsers.add_parser(
            'script',
            parents=[base_parser],
        )
        parser_script.add_argument(
            '--ignore-conditions',
            type=str,
            choices=['none', 'pre', 'post', 'all'],
            default=IgnoreConditions.NONE,
            action=_IgnoreConditionsConversion,
            help="Specify conditions to ignore for eligibility check.")
        parser_script.add_argument(
            '--ignore-conditions-on-execution',
            type=str,
            choices=['none', 'pre', 'post', 'all'],
            default=IgnoreConditions.NONE,
            action=_IgnoreConditionsConversion,
            help="Specify conditions to ignore after submitting. May be useful "
                 "for conditions that cannot be checked once scheduled.")
        self._add_script_args(parser_script)
        parser_script.set_defaults(func=self._main_script)

        parser_submit = subparsers.add_parser(
            'submit',
            parents=[base_parser],
            conflict_handler='resolve',
        )
        self._add_submit_args(parser_submit)
        env_group = parser_submit.add_argument_group(
            '{} options'.format(self._environment.__name__))
        self._environment.add_args(env_group)
        parser_submit.set_defaults(func=self._main_submit)
        print('Using environment configuration:', self._environment.__name__, file=sys.stderr)

        parser_exec = subparsers.add_parser(
            'exec',
            parents=[base_parser],
        )
        parser_exec.add_argument(
            'operation',
            type=str,
            choices=list(sorted(self._operations)),
            help="The operation to execute.")
        parser_exec.add_argument(
            'jobid',
            type=str,
            nargs='*',
            help="The job ids, as registered in the signac project. "
                 "Omit to default to all statepoints.")
        parser_exec.set_defaults(func=self._main_exec)

        args = parser.parse_args()
        if not hasattr(args, 'func'):
            parser.print_usage()
            sys.exit(2)

        # Manually 'merge' the various global options defined for both the main parser
        # and the parent parser that are shared by all subparsers:
        for dest in ('verbose', 'show_traceback', 'debug'):
            setattr(args, dest, getattr(args, 'main_' + dest) or getattr(args, dest))
            delattr(args, 'main_' + dest)

        # Read the config file and set the internal flag.
        # Do not overwrite with False if not present in config file
        if flow_config.get_config_value('show_traceback'):
            args.show_traceback = True

        if args.debug:  # Implies '-vv' and '--show-traceback'
            args.verbose = max(2, args.verbose)
            args.show_traceback = True

        # Support print_status argument alias
        if args.func == self._main_status and args.full:
            args.detailed = args.all_ops = True

        # Empty parameters argument on the command line means: show all varying parameters.
        if hasattr(args, 'parameters'):
            if args.parameters is not None and len(args.parameters) == 0:
                args.parameters = self.PRINT_STATUS_ALL_VARYING_PARAMETERS

        # Set verbosity level according to the `-v` argument.
        logging.basicConfig(level=max(0, logging.WARNING - 10 * args.verbose))

        def _show_traceback_and_exit(error):
            if args.show_traceback:
                traceback.print_exception(type(error), error, error.__traceback__)
            elif isinstance(error, (UserOperationError, UserConditionError)):
                # Always show the user traceback cause.
                error = error.__cause__
                traceback.print_exception(type(error), error, error.__traceback__)
                print("Execute with '--show-traceback' or '--debug' to show the "
                      "full traceback.", file=sys.stderr)
            else:
                print("Execute with '--show-traceback' or '--debug' to get more "
                      "information.", file=sys.stderr)
            sys.exit(1)

        try:
            args.func(args)
        except NoSchedulerError as error:
            print("ERROR: {}".format(error),
                  "Consider to use the 'script' command to generate an execution script instead.",
                  file=sys.stderr)
            _show_traceback_and_exit(error)
        except SubmitError as error:
            print("Submission error:", error, file=sys.stderr)
            _show_traceback_and_exit(error)
        except (TimeoutError, subprocess.TimeoutExpired) as error:
            print("Error: Failed to complete execution due to "
                  "timeout ({}s).".format(args.timeout), file=sys.stderr)
            _show_traceback_and_exit(error)
        except Jinja2TemplateNotFound as error:
            print("Did not find template script '{}'.".format(error), file=sys.stderr)
            _show_traceback_and_exit(error)
        except AssertionError as error:
            if not args.show_traceback:
                print("ERROR: Encountered internal error during program execution.",
                      file=sys.stderr)
            _show_traceback_and_exit(error)
        except (UserOperationError, UserConditionError) as error:
            if str(error):
                print("ERROR: {}\n".format(error), file=sys.stderr)
            else:
                print("ERROR: Encountered error during program execution.\n",
                      file=sys.stderr)
            _show_traceback_and_exit(error)
        except Exception as error:
            if str(error):
                print("ERROR: Encountered error during program execution: "
                      "'{}'\n".format(error), file=sys.stderr)
            else:
                print("ERROR: Encountered error during program execution.\n",
                      file=sys.stderr)
            _show_traceback_and_exit(error)


def _execute_serialized_operation(loads, project, operation):
    """Invoke the _execute_operation() method on a serialized project instance."""
    project = loads(project)
    project._execute_operation(project._loads_op(operation))


def _serialized_get_job_labels(s_task):
    """Invoke the _get_job_labels() method on a serialized project instance."""
    loads = s_task[0]
    project = loads(s_task[1])
    job = project.open_job(id=s_task[2])
    ignore_errors = s_task[3]
    return project._get_job_labels(job, ignore_errors=ignore_errors)


# Status-related helper functions


def _update_status(args):
    "Wrapper-function, that is probably obsolete."
    return update_status(* args)


def _update_job_status(job, scheduler_jobs):
    "Update the status entry for job."
    update_status(job, scheduler_jobs)


__all__ = [
    'FlowProject',
    'FlowOperation',
    'label', 'staticlabel', 'classlabel',
]<|MERGE_RESOLUTION|>--- conflicted
+++ resolved
@@ -1755,39 +1755,17 @@
             with open(fn_aggregate, 'a') as file:
                 file.write(aggregate_wid)
 
-<<<<<<< HEAD
-    def _fetch_aggregates(self, operation, group=None, aggregated_jobs=[]):
-=======
     def _fetch_aggregates(self, group):
->>>>>>> c300013f
         """Store aggregate-ids per operation information.
 
         This enables status check of aggregates which were
         formed previously by not present currently for any
         operation.
 
-<<<<<<< HEAD
-        :param operation:
-            Name of the operation for fetching aggregates.
-        :type operation:
-            str
-        :param group:
-            FlowGroup associated with this operation.
-        :type group:
-            :py:class:`flow.FlowGroup`
-        :param aggregated_jobs:
-            Already formed aggregates for this operation.
-            The fetched aggregates will be appended to aggregated_jobs if the
-            fetched aggregate is not present in aggregated_jobs.
-            The default behaviour is to fetch all the aggregates.
-        :type aggregated_jobs:
-            list
-=======
         :param group:
             FlowGroup associated with the operation.
         :type group:
             list :py:class:`flow.FlowGroup`
->>>>>>> c300013f
         :return:
             Fetched signac job handles that were previously submitted.
         :rtype:
@@ -1805,16 +1783,6 @@
                     try:
                         for job_id in job_ids:
                             fetched_aggregate.append(self.open_job(id=job_id))
-<<<<<<< HEAD
-                        if fetched_aggregate not in aggregated_jobs:
-                            # Checking whether the aggregate and the submission id match.
-                            # If not, then a user must have changed the submission id.
-                            # Hence skip this aggregate.
-                            if group is not None:
-                                assert group._generate_id(fetched_aggregate) == submission_id
-                            aggregated_jobs.append(fetched_aggregate)
-                    except KeyError:  # Not able to open the job via job id.
-=======
 
                         # Checking whether the aggregate and the submission id match.
                         # If not, then a user must have changed the submission id.
@@ -1822,7 +1790,6 @@
                         assert group._generate_id(fetched_aggregate) == submission_id
                         aggregated_jobs.append(fetched_aggregate)
                     except KeyError: # Not able to open the job via job id.
->>>>>>> c300013f
                         pass
                     except AssertionError:
                         pass
@@ -1958,17 +1925,13 @@
         status_dict = dict()
         errors = dict()
 
-<<<<<<< HEAD
         aggregated_jobs = group.aggregate(jobs)
 
-        aggregated_jobs = self._fetch_aggregates(group.name, group, aggregated_jobs)
-=======
-        fetched_jobs = self._fetch_aggregates(group)
-
-        for job in fetched_jobs:
-            if [job] not in jobs:
-                jobs.append(job)
->>>>>>> c300013f
+        fetched_aggregates = self._fetch_aggregates(group)
+
+        for fetched_aggregate in fetched_aggregates:
+            if fetched_aggregate not in aggregated_jobs:
+                aggregated_jobs.append(fetched_aggregates)
 
         for aggregate in tqdm(aggregated_jobs,
                               desc="Collecting job status info for operation {}".format(group.name),
