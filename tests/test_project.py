# Copyright (c) 2018 The Regents of the University of Michigan
# All rights reserved.
# This software is licensed under the BSD 3-Clause License.
import pytest
import logging
import uuid
import os
import sys
import inspect
import subprocess
import tempfile
from contextlib import contextmanager, redirect_stdout, redirect_stderr
from distutils.version import StrictVersion
from io import StringIO
from itertools import groupby
from tempfile import TemporaryDirectory
<<<<<<< HEAD
from collections import defaultdict
=======
from functools import partial
>>>>>>> a038da67

import signac
import flow
from flow import FlowProject, cmd, with_job, directives
from flow.scheduling.base import Scheduler
from flow.scheduling.base import ClusterJob
from flow.scheduling.base import JobStatus
from flow.environment import ComputeEnvironment
from flow.util.misc import add_path_to_environment_pythonpath
from flow.util.misc import add_cwd_to_environment_pythonpath
from flow.util.misc import switch_to_directory
from flow import init
from deprecation import fail_if_not_removed

from define_test_project import _TestProject
from define_test_project import _DynamicTestProject
from define_dag_test_project import DagTestProject


@contextmanager
def suspend_logging():
    try:
        logging.disable(logging.WARNING)
        yield
    finally:
        logging.disable(logging.NOTSET)


class MockScheduler(Scheduler):
    _jobs = {}  # needs to be singleton
    _scripts = {}

    @classmethod
    def jobs(cls):
        for job in cls._jobs.values():
            yield job

    @classmethod
    def submit(cls, script, _id=None, *args, **kwargs):
        if _id is None:
            for line in script:
                _id = str(line).strip()
                break
        cid = uuid.uuid4()
        cls._jobs[cid] = ClusterJob(_id, status=JobStatus.submitted)
        signac_path = os.path.dirname(os.path.dirname(os.path.abspath(signac.__file__)))
        flow_path = os.path.dirname(os.path.dirname(os.path.abspath(flow.__file__)))
        pythonpath = ':'.join([os.environ.get('PYTHONPATH', '')] + [signac_path, flow_path])
        cls._scripts[cid] = 'export PYTHONPATH={}\n'.format(pythonpath) + script
        return JobStatus.submitted

    @classmethod
    def step(cls):
        "Mock pushing of jobs through the queue."
        remove = set()
        for cid, job in cls._jobs.items():
            if job._status == JobStatus.inactive:
                remove.add(cid)
            else:
                if job._status in (JobStatus.submitted, JobStatus.held):
                    job._status = JobStatus(job._status + 1)
                elif job._status == JobStatus.queued:
                    job._status = JobStatus.active
                    try:
                        with tempfile.NamedTemporaryFile() as tmpfile:
                            tmpfile.write(cls._scripts[cid].encode('utf-8'))
                            tmpfile.flush()
                            subprocess.check_call(
                                ['/bin/bash', tmpfile.name], stderr=subprocess.DEVNULL)
                    except Exception:
                        job._status = JobStatus.error
                        raise
                    else:
                        job._status = JobStatus.inactive
                else:
                    raise RuntimeError("Unable to process status '{}'.".format(job._status))
        for cid in remove:
            del cls._jobs[cid]

    @classmethod
    def reset(cls):
        cls._jobs.clear()


class MockEnvironment(ComputeEnvironment):
    scheduler_type = MockScheduler

    @classmethod
    def is_present(cls):
        return True


class TestProjectBase():
    project_class = signac.Project
    entrypoint = dict(path='')

    @pytest.fixture(autouse=True)
    def setUp(self, request):
        self._tmp_dir = TemporaryDirectory(prefix='signac-flow_')
        request.addfinalizer(self._tmp_dir.cleanup)
        self.project = self.project_class.init_project(
            name='FlowTestProject',
            root=self._tmp_dir.name)

    def mock_project(self, project_class=None, heterogeneous=False):
        project_class = project_class if project_class else self.project_class
        project = project_class.get_project(root=self._tmp_dir.name)
        for a in range(3):
            if heterogeneous:
                # Add jobs with only the `a` key without `b`.
                project.open_job(dict(a=a)).init()
                project.open_job(dict(a=dict(a=a))).init()
            for b in range(3):
                project.open_job(dict(a=a, b=b)).init()
                project.open_job(dict(a=dict(a=a), b=b)).init()
        project._entrypoint = self.entrypoint
        return project


# Tests for single operation groups
class TestProjectStatusPerformance(TestProjectBase):

    class Project(FlowProject):
        pass

    @Project.operation
    @Project.post.isfile('DOES_NOT_EXIST')
    def foo(job):
        pass

    project_class = Project

    def mock_project(self):
        project = self.project_class.get_project(root=self._tmp_dir.name)
        for i in range(1000):
            project.open_job(dict(i=i)).init()
        return project

    def test_status_performance(self):
        """Ensure that status updates take less than 1 second for a data space of 1000 jobs."""
        import timeit

        project = self.mock_project()

        MockScheduler.reset()

        time = timeit.timeit(
            lambda: project._fetch_status(project, StringIO(),
                                          ignore_errors=False, no_parallelize=False), number=10)

        assert time < 10
        MockScheduler.reset()


class TestProjectClass(TestProjectBase):

    def test_operation_definition(self):

        class A(FlowProject):
            pass

        class B(A):
            pass

        class C(FlowProject):
            pass

        @A.operation
        def foo(job):
            pass

        @A.operation
        def bar(job):
            pass

        @B.operation
        @C.operation
        def baz(job):
            pass

        with suspend_logging():
            a = A.get_project(root=self._tmp_dir.name)
            b = B.get_project(root=self._tmp_dir.name)
            c = C.get_project(root=self._tmp_dir.name)

        assert len(a.operations) == 2
        assert len(b.operations) == 3
        assert len(c.operations) == 1

    def test_repeat_operation_definition(self):

        class A(FlowProject):
            pass

        with pytest.raises(ValueError):
            @A.operation
            @A.operation
            def op1(job):
                pass

        return

    def test_repeat_operation_definition_with_inheritance(self):

        class A(FlowProject):
            pass

        class B(A):
            pass

        @A.operation
        @B.operation
        def op1(job):
            pass

        # Should raise no error
        with suspend_logging():
            A.get_project(root=self._tmp_dir.name)

        with pytest.raises(ValueError):
            B.get_project(root=self._tmp_dir.name)

    def test_label_definition(self):

        class A(FlowProject):
            pass

        class B(A):
            pass

        class C(FlowProject):
            pass

        @A.label
        @C.label
        def label1(job):
            pass

        @B.label
        def label2(job):
            pass

        a = A.get_project(root=self._tmp_dir.name)
        b = B.get_project(root=self._tmp_dir.name)
        c = C.get_project(root=self._tmp_dir.name)

        assert len(a._label_functions) == 1
        assert len(b._label_functions) == 2
        assert len(c._label_functions) == 1

    def test_conditions_with_inheritance(self):
        """Tests the inheritance of pre/post conditions.

        Class A should only have one pre/post condition, while class C that
        inherits from A should have three, and class B should just have two
        explicitly defined. Proper execution is tested in the
        TestExecutionProject.
        """
        class A(FlowProject):
            pass

        class B(FlowProject):
            pass

        class C(A):
            pass

        with pytest.deprecated_call():
            @A.pre.always
            @C.pre.always
            @C.pre.always
            @B.pre.always
            @B.pre.always
            @A.operation
            @B.operation
            def op1(job):
                pass

        assert len(A._collect_pre_conditions()[op1]) == 1
        assert len(B._collect_pre_conditions()[op1]) == 2
        assert len(C._collect_pre_conditions()[op1]) == 3

        with pytest.deprecated_call():
            @A.post.always
            @C.post.always
            @C.post.always
            @B.post.always
            @B.post.always
            @A.operation
            @B.operation
            def op2(job):
                pass

        assert len(A._collect_post_conditions()[op2]) == 1
        assert len(B._collect_post_conditions()[op2]) == 2
        assert len(C._collect_post_conditions()[op2]) == 3

    def test_with_job_decorator(self):

        class A(FlowProject):
            pass

        @A.operation
        @with_job
        def test_context(job):
            assert os.getcwd() == job.ws

        project = self.mock_project(A)
        with add_cwd_to_environment_pythonpath():
            with switch_to_directory(project.root_directory()):
                starting_dir = os.getcwd()
                with redirect_stderr(StringIO()):
                    project.run()
                assert os.getcwd() == starting_dir

    def test_cmd_with_job_wrong_order(self):

        class A(FlowProject):
            pass

        with pytest.raises(RuntimeError):
            @A.operation
            @cmd
            @with_job
            def test_cmd(job):
                pass

    def test_with_job_works_with_cmd(self):

        class A(FlowProject):
            pass

        @A.operation
        @with_job
        @cmd
        def test_context(job):
            return "echo 'hello' > world.txt"

        project = self.mock_project(A)
        with add_cwd_to_environment_pythonpath():
            with switch_to_directory(project.root_directory()):
                starting_dir = os.getcwd()
                with redirect_stderr(StringIO()):
                    project.run()
                assert os.getcwd() == starting_dir
                for job in project:
                    assert os.path.isfile(job.fn("world.txt"))

    def test_with_job_error_handling(self):

        class A(FlowProject):
            pass

        @A.operation
        @with_job
        def test_context(job):
            raise Exception

        project = self.mock_project(A)
        with add_cwd_to_environment_pythonpath():
            with switch_to_directory(project.root_directory()):
                starting_dir = os.getcwd()
                with pytest.raises(Exception):
                    with redirect_stderr(StringIO()):
                        project.run()
                assert os.getcwd() == starting_dir

    def test_cmd_with_job_error_handling(self):

        class A(FlowProject):
            pass

        @A.operation
        @with_job
        @cmd
        def test_context(job):
            return "exit 1"

        project = self.mock_project(A)
        with add_cwd_to_environment_pythonpath():
            with switch_to_directory(project.root_directory()):
                starting_dir = os.getcwd()
                with pytest.raises(subprocess.CalledProcessError):
                    with redirect_stderr(StringIO()):
                        project.run()
                assert os.getcwd() == starting_dir

    @pytest.mark.filterwarnings("ignore:next_operation")
    def test_function_in_directives(self):

        class A(FlowProject):
            pass

        @A.operation
        @directives(executable=lambda job: 'mpirun -np {} python'.format(job.doc.np))
        def test_context(job):
            return 'exit 1'

        project = self.mock_project(A)
        for job in project:
            job.doc.np = 3
            with pytest.deprecated_call():
                next_op = project.next_operation(job)
            assert 'mpirun -np 3 python' in next_op.cmd
            break

    def test_callable_directives(self):

        class A(FlowProject):
            pass

        @A.operation
        @directives(nranks=lambda job: job.doc.get('nranks', 1))
        @directives(omp_num_threads=lambda job: job.doc.get('omp_num_threads', 1))
        def a(job):
            return 'hello!'

        project = self.mock_project(A)

        # test setting neither nranks nor omp_num_threads
        for job in project:
            with pytest.deprecated_call():
                next_op = project.next_operation(job)
            assert next_op.directives['np'] == 1

        # test only setting nranks
        for i, job in enumerate(project):
            job.doc.nranks = i+1
            with pytest.deprecated_call():
                next_op = project.next_operation(job)
            assert next_op.directives['np'] == next_op.directives['nranks']
            del job.doc['nranks']

        # test only setting omp_num_threads
        for i, job in enumerate(project):
            job.doc.omp_num_threads = i+1
            with pytest.deprecated_call():
                next_op = project.next_operation(job)
            assert next_op.directives['np'] == next_op.directives['omp_num_threads']
            del job.doc['omp_num_threads']

        # test setting both nranks and omp_num_threads
        for i, job in enumerate(project):
            job.doc.omp_num_threads = i+1
            job.doc.nranks = i % 3 + 1
            with pytest.deprecated_call():
                next_op = project.next_operation(job)
            expected_np = (i + 1) * (i % 3 + 1)
            assert next_op.directives['np'] == expected_np

    def test_copy_conditions(self):

        class A(FlowProject):
            pass

        @A.operation
        @A.post(lambda job: 'a' in job.doc)
        def op1(job):
            job.doc.a = True

        @A.operation
        @A.post.true('b')
        def op2(job):
            job.doc.b = True

        @A.operation
        @A.pre.after(op1, op2)
        @A.post.true('c')
        def op3(job):
            job.doc.c = True

        @A.operation
        @A.pre.copy_from(op1, op3)
        @A.post.true('d')
        def op4(job):
            job.doc.d = True

        project = self.mock_project(project_class=A)
        op3_ = project.operations['op3']
        op4_ = project.operations['op4']
        for job in project:
            assert not op3_.eligible(job)
            assert not op4_.eligible(job)

        project.run(names=['op1'])
        for job in project:
            assert job.doc.a
            assert 'b' not in job.doc
            assert 'c' not in job.doc
            assert 'd' not in job.doc
            assert not op3_.eligible(job)
            assert not op4_.eligible(job)

        project.run(names=['op2'])
        for job in project:
            assert op3_.eligible(job)
            assert op4_.eligible(job)

        project.run()
        for job in project:
            assert job.doc.a
            assert job.doc.b
            assert job.doc.c

    def test_condition_using_functools(self):
        """Tests that error isn't raised when a tag cannot be autogenerated for a condition."""
        def cond(job, extra_arg):
            return extra_arg

        class A(FlowProject):
            pass

        @A.operation
        @A.post(partial(cond, extra_arg=True))
        def op1(job):
            job.doc.a = True


class TestProject(TestProjectBase):
    project_class = _TestProject
    entrypoint = dict(
        path=os.path.realpath(os.path.join(os.path.dirname(__file__), 'define_test_project.py'))
    )

    def test_instance(self):
        assert isinstance(self.project, FlowProject)

    @fail_if_not_removed
    def test_labels(self):
        project = self.mock_project()
        for job in project:
            labels = list(project.classify(job))
            assert len(labels) == 2 - (job.sp.b % 2)
            assert all(isinstance(l, str) for l in labels)
            assert 'default_label' in labels
            assert 'negative_default_label' not in labels

    def test_next_operations(self):
        project = self.mock_project()
        even_jobs = [job for job in project if job.sp.b % 2 == 0]
        for job in project:
            for i, op in enumerate(project.next_operations(job)):
                assert op.job == job
                if job in even_jobs:
                    assert op.name == ['op1', 'op2', 'op3'][i]
                else:
                    assert op.name == ['op2', 'op3'][i]
            assert i == 2 if job in even_jobs else 1

    def test_get_job_status(self):
        project = self.mock_project()
        for job in project:
            status = project.get_job_status(job)
            assert status['job_id'] == job.get_id()
            assert len(status['operations']) == len(project.operations)
            for op in project.next_operations(job):
                assert op.name in status['operations']
                op_status = status['operations'][op.name]
                assert op_status['eligible'] == project.operations[op.name].eligible(job)
                assert op_status['completed'] == project.operations[op.name].complete(job)
                assert op_status['scheduler_status'] == JobStatus.unknown

    def test_project_status_homogeneous_schema(self):
        project = self.mock_project()
        for parameters in (None, True, ['a'], ['b'], ['a', 'b']):
            with redirect_stdout(StringIO()):
                with redirect_stderr(StringIO()):
                    project.print_status(parameters=parameters, detailed=True)

    def test_project_status_heterogeneous_schema(self):
        project = self.mock_project(heterogeneous=True)
        for parameters in (None, True, ['a'], ['b'], ['a', 'b']):
            with redirect_stdout(StringIO()):
                with redirect_stderr(StringIO()):
                    project.print_status(parameters=parameters, detailed=True)

    def test_script(self):
        project = self.mock_project()
        for job in project:
            script = project.script(project.next_operations(job))
            if job.sp.b % 2 == 0:
                assert str(job) in script
                assert 'echo "hello"' in script
                assert 'exec op2' in script
            else:
                assert str(job) in script
                assert 'echo "hello"' not in script
                assert 'exec op2' in script

    def test_script_with_custom_script(self):
        project = self.mock_project()
        template_dir = project._template_dir
        os.mkdir(template_dir)
        with open(os.path.join(template_dir, 'script.sh'), 'w') as file:
            file.write("{% extends base_script %}\n")
            file.write("{% block header %}\n")
            file.write("THIS IS A CUSTOM SCRIPT!\n")
            file.write("{% endblock %}\n")
        for job in project:
            script = project.script(project.next_operations(job))
            assert "THIS IS A CUSTOM SCRIPT" in script
            if job.sp.b % 2 == 0:
                assert str(job) in script
                assert 'echo "hello"' in script
                assert 'exec op2' in script
            else:
                assert str(job) in script
                assert 'echo "hello"' not in script
                assert 'exec op2' in script

    def test_init(self):
        with open(os.devnull, 'w') as out:
            for fn in init(root=self._tmp_dir.name, out=out):
                fn_ = os.path.join(self._tmp_dir.name, fn)
                assert os.path.isfile(fn_)

    def test_graph_detection_error_raising(self):
        """Test failure when condition does not have tag and success when manual tag set."""
        def cond(job, extra_arg):
            return extra_arg

        # Test that graph detection fails properly when no tag is assigned
        class A(FlowProject):
            pass

        @A.operation
        @A.post(partial(cond, extra_arg=True))
        def op1(job):
            job.doc.a = True

        with pytest.raises(RuntimeError):
            self.mock_project(project_class=A).detect_operation_graph()

        # Test explicitly setting tag works
        class B(FlowProject):
            pass

        @B.operation
        @B.post(partial(cond, extra_arg=True), tag='tag')
        def op2(job):
            job.doc.a = True

        self.mock_project(project_class=B).detect_operation_graph()


class TestExecutionProject(TestProjectBase):
    project_class = _TestProject
    expected_number_of_steps = 4
    entrypoint = dict(
        path=os.path.realpath(os.path.join(os.path.dirname(__file__), 'define_test_project.py'))
    )

    def test_pending_operations_order(self):
        # The execution order of local runs is internally assumed to be
        # 'by-job' by default. A failure of this unit tests means that
        # a 'by-job' order must be implemented explicitly within the
        # FlowProject.run() function.
        project = self.mock_project()
        ops = list(project._get_pending_operations(self.project.find_jobs()))
        # The length of the list of operations grouped by job is equal
        # to the length of its set if and only if the operations are grouped
        # by job already:
        jobs_order_none = [job._id for job, _ in groupby(ops, key=lambda op: op.job)]
        assert len(jobs_order_none) == len(set(jobs_order_none))

    def test_run(self, subtests):
        with subtests.test(order='invalid-order'):
            with pytest.raises(ValueError):
                project = self.mock_project()
                project.run(order='invalid-order')

        def sort_key(op):
            return op.name, op.job.get_id()

        for order in (None, 'none', 'cyclic', 'by-job', 'random', sort_key):
            for job in self.project.find_jobs():  # clear
                job.remove()
            with subtests.test(order=order):
                project = self.mock_project()
                output = StringIO()
                with add_cwd_to_environment_pythonpath():
                    with switch_to_directory(project.root_directory()):
                        with redirect_stderr(output):
                            project.run(order=order)
                output.seek(0)
                output.read()
                even_jobs = [job for job in project if job.sp.b % 2 == 0]
                for job in project:
                    if job in even_jobs:
                        assert job.isfile('world.txt')
                    else:
                        assert not job.isfile('world.txt')

    def test_run_with_selection(self):
        project = self.mock_project()
        output = StringIO()
        with add_cwd_to_environment_pythonpath():
            with switch_to_directory(project.root_directory()):
                with redirect_stderr(output):
                    if StrictVersion(signac.__version__) < StrictVersion('0.9.4'):
                        project.run(list(project.find_jobs(dict(a=0))))
                    else:
                        project.run(project.find_jobs(dict(a=0)))
        output.seek(0)
        output.read()
        even_jobs = [job for job in project if job.sp.b % 2 == 0]
        for job in project:
            if job in even_jobs and job.sp.a == 0:
                assert job.isfile('world.txt')
            else:
                assert not job.isfile('world.txt')

    def test_run_with_operation_selection(self):
        project = self.mock_project()
        even_jobs = [job for job in project if job.sp.b % 2 == 0]
        with add_cwd_to_environment_pythonpath():
            with switch_to_directory(project.root_directory()):
                with pytest.raises(ValueError):
                    # The names argument must be a sequence of strings, not a string.
                    project.run(names='op1')
                project.run(names=['non-existent-op'])
                assert not any(job.isfile('world.txt') for job in even_jobs)
                assert not any(job.doc.get('test') for job in project)
                project.run(names=['op1', 'non-existent-op'])
                assert all(job.isfile('world.txt') for job in even_jobs)
                assert not any(job.doc.get('test') for job in project)
                project.run(names=['op[^4]', 'non-existent-op'])
                assert all(job.isfile('world.txt') for job in even_jobs)
                assert all(job.doc.get('test') for job in project)
                assert all('dynamic' not in job.doc for job in project)

    def test_run_parallel(self):
        project = self.mock_project()
        output = StringIO()
        with add_cwd_to_environment_pythonpath():
            with switch_to_directory(project.root_directory()):
                with redirect_stderr(output):
                    project.run(np=2)
        output.seek(0)
        output.read()
        even_jobs = [job for job in project if job.sp.b % 2 == 0]
        for job in project:
            if job in even_jobs:
                assert job.isfile('world.txt')
            else:
                assert not job.isfile('world.txt')

    def test_run_condition_inheritance(self):

        # This assignment is necessary to use the `mock_project` function on
        # classes A, B, and C. Otherwise, the self.project_class reassignment
        # would break future tests.

        class A(FlowProject):
            pass

        class B(FlowProject):
            pass

        class C(A):
            pass

        # Never post conditions are to prevent warnings on operations without
        # post conditions
        with pytest.deprecated_call():
            @A.pre.never
            @B.pre.always
            @A.post.never
            @B.post.never
            @A.operation
            @B.operation
            def op1(job):
                job.doc.op1 = True

        with pytest.deprecated_call():
            @A.pre.always
            @B.pre.never
            @A.post.never
            @B.post.never
            @A.operation
            @B.operation
            def op2(job):
                job.doc.op2 = True

        with pytest.deprecated_call():
            @A.pre.always
            @C.pre.never
            @B.pre.never
            @A.post.never
            @B.post.never
            @A.operation
            @B.operation
            def op3(job):
                job.doc.op3 = True

        all_ops = set(['op1', 'op2', 'op3'])
        for project_class, bad_ops in zip(
                [A, B, C],
                [['op1'], ['op2', 'op3'], ['op1', 'op3']]):

            for job in self.project.find_jobs():
                job.remove()
            project = self.mock_project(project_class=project_class)
            project.run()
            # All bad operations do not run
            assert all([not job.doc.get(op, False)
                        for op in bad_ops
                        for job in project])
            # All good operations do run
            good_ops = all_ops.difference(bad_ops)
            assert all([job.doc.get(op, False)
                        for op in good_ops
                        for job in project])

    def test_run_fork(self):
        project = self.mock_project()
        output = StringIO()
        for job in project:
            job.doc.fork = True
            break

        with add_cwd_to_environment_pythonpath():
            with switch_to_directory(project.root_directory()):
                with redirect_stderr(output):
                    project.run()

        for job in project:
            if job.doc.get('fork'):
                assert os.getpid() != job.doc.test
            else:
                assert os.getpid() == job.doc.test

    def test_submit_operations(self):
        MockScheduler.reset()
        project = self.mock_project()
        operations = []
        for job in project:
            operations.extend(project.next_operations(job))
        assert len(list(MockScheduler.jobs())) == 0
        cluster_job_id = project._store_bundled(operations)
        with redirect_stderr(StringIO()):
            project.submit_operations(_id=cluster_job_id, operations=operations)
        assert len(list(MockScheduler.jobs())) == 1

    def test_submit(self):
        MockScheduler.reset()
        project = self.mock_project()
        assert len(list(MockScheduler.jobs())) == 0
        with redirect_stderr(StringIO()):
            project.submit()
        even_jobs = [job for job in project if job.sp.b % 2 == 0]
        num_jobs_submitted = (2 * len(project)) + len(even_jobs)
        assert len(list(MockScheduler.jobs())) == num_jobs_submitted
        MockScheduler.reset()

    def test_submit_bad_names_argument(self):
        MockScheduler.reset()
        project = self.mock_project()
        assert len(list(MockScheduler.jobs())) == 0
        with pytest.raises(ValueError):
            project.submit(names='foo')
        project.submit(names=['foo'])

    def test_submit_limited(self):
        MockScheduler.reset()
        project = self.mock_project()
        assert len(list(MockScheduler.jobs())) == 0
        with redirect_stderr(StringIO()):
            project.submit(num=1)
        assert len(list(MockScheduler.jobs())) == 1
        with redirect_stderr(StringIO()):
            project.submit(num=1)
        assert len(list(MockScheduler.jobs())) == 2

    def test_resubmit(self):
        MockScheduler.reset()
        project = self.mock_project()
        even_jobs = [job for job in project if job.sp.b % 2 == 0]
        num_jobs_submitted = (2 * len(project)) + len(even_jobs)
        assert len(list(MockScheduler.jobs())) == 0
        with redirect_stderr(StringIO()):
            # Initial submission
            project.submit()
            assert len(list(MockScheduler.jobs())) == num_jobs_submitted

            # Resubmit a bunch of times:
            for i in range(1, self.expected_number_of_steps + 3):
                MockScheduler.step()
                project.submit()
                if len(list(MockScheduler.jobs())) == 0:
                    break    # break when there are no jobs left

        # Check that the actually required number of steps is equal to the expected number:
        assert i == self.expected_number_of_steps

    def test_bundles(self):
        MockScheduler.reset()
        project = self.mock_project()
        assert len(list(MockScheduler.jobs())) == 0
        with redirect_stderr(StringIO()):
            project.submit(bundle_size=2, num=2)
            assert len(list(MockScheduler.jobs())) == 1
            project.submit(bundle_size=2, num=4)
            assert len(list(MockScheduler.jobs())) == 3
            MockScheduler.reset()
            project._fetch_scheduler_status(file=StringIO())
            project.submit(bundle_size=0)
            assert len(list(MockScheduler.jobs())) == 1

    @fail_if_not_removed
    def test_submit_status(self):
        MockScheduler.reset()
        project = self.mock_project()
        even_jobs = [job for job in project if job.sp.b % 2 == 0]
        num_jobs_submitted = (2 * len(project)) + len(even_jobs)
        for job in project:
            if job not in even_jobs:
                continue
            list(project.classify(job))
            with pytest.deprecated_call():
                assert project.next_operation(job).name == 'op1'
                assert project.next_operation(job).job == job
        with redirect_stderr(StringIO()):
            project.submit()
        assert len(list(MockScheduler.jobs())) == num_jobs_submitted

        for job in project:
            with pytest.deprecated_call():
                next_op = project.next_operation(job)
            assert next_op is not None
            assert next_op.get_status() == JobStatus.submitted

        MockScheduler.step()
        MockScheduler.step()
        project._fetch_scheduler_status(file=StringIO())

        for job in project:
            with pytest.deprecated_call():
                next_op = project.next_operation(job)
            assert next_op is not None
            assert next_op.get_status() == JobStatus.queued

        MockScheduler.step()
        project._fetch_scheduler_status(file=StringIO())
        for job in project:
            job_status = project.get_job_status(job)
            for op in ('op1', 'op2'):
                assert job_status['operations'][op]['scheduler_status'] in \
                    (JobStatus.unknown, JobStatus.inactive)

    def test_submit_operations_bad_directive(self):
        MockScheduler.reset()
        project = self.mock_project()
        operations = []
        for job in project:
            operations.extend(project.next_operations(job))
        assert len(list(MockScheduler.jobs())) == 0
        cluster_job_id = project._store_bundled(operations)
        stderr = StringIO()
        with redirect_stderr(stderr):
            project.submit_operations(_id=cluster_job_id, operations=operations)
        assert len(list(MockScheduler.jobs())) == 1
        assert 'Some of the keys provided as part of the directives were not used by the template '
        'script, including: bad_directive\n' in stderr.getvalue()

    @fail_if_not_removed
    def test_condition_evaluation(self):
        project = self.mock_project()

        evaluated = 0
        state = None

        def make_cond(cond):
            def cond_func(job):
                nonlocal evaluated
                evaluated |= cond
                return cond & state
            return cond_func

        class Project(FlowProject):
            pass

        @Project.operation
        @Project.pre(make_cond(0b1000))
        @Project.pre(make_cond(0b0100))
        @Project.post(make_cond(0b0010))
        @Project.post(make_cond(0b0001))
        def op1(job):
            pass

        project = Project(project.config)
        assert len(project)
        with redirect_stderr(StringIO()):
            for state, expected_evaluation in [
                    (0b0000, 0b1000),  # First pre-condition is not met
                    (0b0001, 0b1000),  # means only the first pre-cond.
                    (0b0010, 0b1000),  # should be evaluated.
                    (0b0011, 0b1000),
                    (0b0100, 0b1000),
                    (0b0101, 0b1000),
                    (0b0110, 0b1000),
                    (0b0111, 0b1000),
                    (0b1000, 0b1100),  # The first, but not the second
                    (0b1001, 0b1100),  # pre-condition is met, need to evaluate
                    (0b1010, 0b1100),  # both pre-conditions, but not post-conditions.
                    (0b1011, 0b1100),
                    (0b1100, 0b1110),  # Both pre-conditions met, evaluate
                    (0b1101, 0b1110),  # first post-condition.
                    (0b1110, 0b1111),  # All pre-conditions and 1st post-condition
                                       # are met, need to evaluate all.
                    (0b1111, 0b1111),  # All conditions met, need to evaluate all.
            ]:
                evaluated = 0
                project.run()
                assert evaluated == expected_evaluation


class TestBufferedExecutionProject(TestExecutionProject):

    def mock_project(self, project_class=None):
        project = super(TestBufferedExecutionProject,
                        self).mock_project(project_class=project_class)
        project._use_buffered_mode = True
        return project


class TestExecutionDynamicProject(TestExecutionProject):
    project_class = _DynamicTestProject
    expected_number_of_steps = 10


class TestBufferedExecutionDynamicProject(TestBufferedExecutionProject,
                                          TestExecutionDynamicProject):
    pass


class TestProjectMainInterface(TestProjectBase):
    project_class = _TestProject
    entrypoint = dict(
        path=os.path.realpath(os.path.join(os.path.dirname(__file__), 'define_test_project.py'))
    )

    def switch_to_cwd(self):
        os.chdir(self.cwd)

    @pytest.fixture(autouse=True)
    def setup_main_interface(self, request):
        self.project = self.mock_project()
        self.cwd = os.getcwd()
        os.chdir(self._tmp_dir.name)
        request.addfinalizer(self.switch_to_cwd)

    def call_subcmd(self, subcmd):
        # Determine path to project module and construct command.
        fn_script = inspect.getsourcefile(type(self.project))
        _cmd = 'python {} {}'.format(fn_script, subcmd)

        try:
            with add_path_to_environment_pythonpath(os.path.abspath(self.cwd)):
                with switch_to_directory(self.project.root_directory()):
                    return subprocess.check_output(_cmd.split(), stderr=subprocess.DEVNULL)
        except subprocess.CalledProcessError as error:
            print(error, file=sys.stderr)
            print(error.output, file=sys.stderr)
            raise

    def test_main_help(self):
        # This unit test mainly checks if the test setup works properly.
        self.call_subcmd('--help')

    def test_main_exec(self):
        assert len(self.project)
        for job in self.project:
            assert not job.doc.get('test', False)
        self.call_subcmd('exec op2')
        for job in self.project:
            assert job.doc.get('test', False)

    def test_main_run(self):
        assert len(self.project)
        for job in self.project:
            assert not job.isfile('world.txt')
        self.call_subcmd('run -o op1')
        even_jobs = [job for job in self.project if job.sp.b % 2 == 0]
        for job in self.project:
            if job in even_jobs:
                assert job.isfile('world.txt')
            else:
                assert not job.isfile('world.txt')

    def test_main_next(self):
        assert len(self.project)
        jobids = set(self.call_subcmd('next op1').decode().split())
        even_jobs = [job.get_id() for job in self.project if job.sp.b % 2 == 0]
        assert jobids == set(even_jobs)

    def test_main_status(self):
        assert len(self.project)
        status_output = self.call_subcmd('--debug status --detailed').decode('utf-8').splitlines()
        lines = iter(status_output)
        project = self.mock_project()
        num_ops = len(project.operations)
        for line in lines:
            for job in project:
                if job.get_id() in line:
                    op_lines = [line]
                    for i in range(num_ops - 1):
                        try:
                            op_lines.append(next(lines))
                        except StopIteration:
                            continue
                    for op in project.next_operations(job):
                        assert any(op.name in l for l in op_lines)

    def test_main_script(self):
        assert len(self.project)
        even_jobs = [job for job in self.project if job.sp.b % 2 == 0]
        for job in self.project:
            script_output = self.call_subcmd('script -j {}'.format(job)).decode().splitlines()
            assert job.get_id() in '\n'.join(script_output)
            if job in even_jobs:
                assert 'run -o op1' in '\n'.join(script_output)
            else:
                assert 'run -o op1' not in '\n'.join(script_output)


class TestDynamicProjectMainInterface(TestProjectMainInterface):
    project_class = _DynamicTestProject


class TestProjectDagDetection(TestProjectBase):
    """Tests of operation DAG detection."""
    project_class = DagTestProject

    def test_dag(self):
        project = self.mock_project()
        adj = project.detect_operation_graph()

        adj_correct = [[0, 1, 1, 0, 1, 0, 0],
                       [0, 0, 0, 1, 0, 0, 0],
                       [0, 0, 0, 1, 0, 1, 1],
                       [0, 0, 0, 0, 0, 0, 1],
                       [0, 0, 0, 0, 0, 1, 0],
                       [0, 0, 0, 0, 0, 0, 0],
                       [0, 0, 0, 0, 0, 0, 0]]

        assert adj == adj_correct


# Tests for multiple operation groups or groups with options
class TestGroupProject(TestProjectBase):
    project_class = _TestProject
    entrypoint = dict(
        path=os.path.realpath(os.path.join(os.path.dirname(__file__), 'define_test_project.py'))
    )

    def test_instance(self):
        assert isinstance(self.project, FlowProject)

    def test_script(self):
        project = self.mock_project()
        # For run mode single operation groups
        for job in project:
            job_ops = project._get_submission_operations([job], dict())
            script = project.script(job_ops)
            if job.sp.b % 2 == 0:
                assert str(job) in script
                assert 'run -o op1 -j {}'.format(job) in script
                assert 'run -o op2 -j {}'.format(job) in script
            else:
                assert str(job) in script
                assert 'run -o op1 -j {}'.format(job) not in script
                assert 'run -o op2 -j {}'.format(job) in script

        # For multiple operation groups and options
        for job in project:
            job_op1 = project.groups['group1']._create_submission_job_operation(
                project._entrypoint, dict(), job)
            script1 = project.script([job_op1])
            assert 'run -o group1 -j {}'.format(job) in script1
            job_op2 = project.groups['group2']._create_submission_job_operation(
                project._entrypoint, dict(), job)
            script2 = project.script([job_op2])
            assert '--num-passes=2'.format(job) in script2

    def test_directives_hierarchy(self):
        project = self.mock_project()
        for job in project:
            # Test submit JobOperations
            job_ops = project._get_submission_operations([job],
                                                         project._get_default_directives(),
                                                         names=['group2'])
            assert all([job_op.directives.get('ngpu', 0) == 2 for job_op in job_ops])
            job_ops = project._get_submission_operations([job],
                                                         project._get_default_directives(),
                                                         names=['op3'])
            assert all([job_op.directives.get('ngpu', 0) == 1 for job_op in job_ops])
            # Test run JobOperations
            job_ops = project.groups['group2']._create_run_job_operations(
                project._entrypoint, project._get_default_directives(), job)
            assert all([job_op.directives.get('ngpu', 0) == 2 for job_op in job_ops])
            job_ops = project.groups['op3']._create_run_job_operations(
                project._entrypoint, project._get_default_directives(), job)
            assert all([job_op.directives.get('ngpu', 0) == 1 for job_op in job_ops])

    def test_submission_aggregation(self):
        class A(flow.FlowProject):
            pass

        group = A.make_group('group')

        @group.with_directives(dict(ngpu=2, nranks=4))
        @A.operation
        def op1(job):
            pass

        @group.with_directives(dict(ngpu=2, nranks=4))
        @A.operation
        def op2(job):
            pass

        @group
        @A.operation
        @flow.directives(nranks=2)
        def op3(job):
            pass

        project = self.mock_project(A)
        group = project.groups['group']
        job = [j for j in project][0]
        directives = group._get_submission_directives(project._get_default_directives(),
                                                      job, parallel=False)
        assert all([directives['ngpu'] == 2, directives['nranks'] == 4,
                    directives['np'] == 4])
        directives = group._get_submission_directives(project._get_default_directives(),
                                                      job, parallel=True)
        assert all([directives['ngpu'] == 4, directives['nranks'] == 10,
                    directives['np'] == 10])

    def test_flowgroup_repr(self):
        class A(flow.FlowProject):
            pass

        group = A.make_group('group')

        @group.with_directives(dict(ngpu=2, nranks=4))
        @A.operation
        def op1(job):
            pass

<<<<<<< HEAD
class ProjectHooksTest(BaseProjectTest):

    def test_run_hooks(self):

        ran = defaultdict(set)
        raise_exception = False

        class FooProject(FlowProject):
            pass

        @FooProject.operation
        @FooProject.hook.on_start(lambda op: ran['start'].add(op.job))
        @FooProject.hook.on_finish(lambda op: ran['finish'].add(op.job))
        @FooProject.hook.on_success(lambda op: ran['success'].add(op.job))
        @FooProject.hook.on_fail(lambda op, error: ran['fail'].add(op.job))
        def foo(job):
            if raise_exception:
                raise RuntimeError

        project = self.mock_project()
        output = StringIO()
        with redirect_stderr(output):
            FooProject(config=project.config).run()
            for job in project:
                self.assertIn(job, ran['start'])
                self.assertIn(job, ran['finish'])
                self.assertIn(job, ran['success'])
                self.assertNotIn(job, ran['fail'])
            ran.clear()
            raise_exception = True
            for job in project:
                with self.assertRaises(RuntimeError):
                    FooProject(config=project.config).run(jobs=[job])
                    self.assertIn(job, ran['start'])
                    self.assertIn(job, ran['finish'])
                    self.assertNotIn(job, ran['success'])
                    self.assertIn(job, ran['fail'])
=======
        @group
        @A.operation
        def op2(job):
            pass
>>>>>>> a038da67

        @group
        @A.operation
        @flow.directives(nranks=2)
        def op3(job):
            pass

        project = self.mock_project(A)
        rep_string = repr(project.groups['group'])
        assert all(op in rep_string for op in ['op1', 'op2', 'op3'])
        assert "'nranks': 4" in rep_string
        assert "'ngpu': 2" in rep_string
        assert "options=''" in rep_string
        assert "name='group'" in rep_string

class TestGroupExecutionProject(TestProjectBase):
    project_class = _TestProject
    entrypoint = dict(
        path=os.path.realpath(os.path.join(os.path.dirname(__file__), 'define_test_project.py'))
    )
    expected_number_of_steps = 4

    def test_run_with_operation_selection(self):
        project = self.mock_project()
        even_jobs = [job for job in project if job.sp.b % 2 == 0]
        with add_cwd_to_environment_pythonpath():
            with switch_to_directory(project.root_directory()):
                with pytest.raises(ValueError):
                    # The names argument must be a sequence of strings, not a string.
                    project.run(names='op1')
                project.run(names=['nonexistent-op'])
                assert not any(job.isfile('world.txt') for job in even_jobs)
                assert not any(job.doc.get('test') for job in project)
                project.run(names=['group1'])
                assert all(job.isfile('world.txt') for job in even_jobs)
                assert all(job.doc.get('test') for job in project)
                project.run(names=['group2'])
                assert all(job.isfile('world.txt') for job in even_jobs)
                assert all(job.doc.get('test3') for job in project)
                assert all('dynamic' not in job.doc for job in project)

    def test_run_parallel(self):
        project = self.mock_project()
        output = StringIO()
        with add_cwd_to_environment_pythonpath():
            with switch_to_directory(project.root_directory()):
                with redirect_stderr(output):
                    project.run(names=['group1'], np=2)
        output.seek(0)
        output.read()
        even_jobs = [job for job in project if job.sp.b % 2 == 0]
        for job in project:
            if job in even_jobs:
                assert job.isfile('world.txt')
            else:
                assert not job.isfile('world.txt')

    def test_submit_groups(self):
        MockScheduler.reset()
        project = self.mock_project()
        operations = [project.groups['group1']._create_submission_job_operation(
            project._entrypoint, dict(), job) for job in project]
        assert len(list(MockScheduler.jobs())) == 0
        cluster_job_id = project._store_bundled(operations)
        with redirect_stderr(StringIO()):
            project.submit_operations(_id=cluster_job_id, operations=operations)
        assert len(list(MockScheduler.jobs())) == 1

    def test_submit(self):
        MockScheduler.reset()
        project = self.mock_project()
        assert len(list(MockScheduler.jobs())) == 0
        with redirect_stderr(StringIO()):
            project.submit(names=['group1', 'group2'])
        num_jobs_submitted = 2 * len(project)
        assert len(list(MockScheduler.jobs())) == num_jobs_submitted
        MockScheduler.reset()

    def test_group_resubmit(self):
        MockScheduler.reset()
        project = self.mock_project()
        num_jobs_submitted = len(project)
        assert len(list(MockScheduler.jobs())) == 0
        with redirect_stderr(StringIO()):
            # Initial submission
            project.submit(names=['group1'])
            assert len(list(MockScheduler.jobs())) == num_jobs_submitted

            # Resubmit a bunch of times:
            for i in range(1, self.expected_number_of_steps + 3):
                MockScheduler.step()
                project.submit(names=['group1'])
                if len(list(MockScheduler.jobs())) == 0:
                    break    # break when there are no jobs left

        # Check that the actually required number of steps is equal to the expected number:
        assert i == self.expected_number_of_steps

    def test_operation_resubmit(self):
        MockScheduler.reset()
        project = self.mock_project()
        num_jobs_submitted = len(project)
        assert len(list(MockScheduler.jobs())) == 0
        with redirect_stderr(StringIO()):
            # Initial submission
            project.submit(names=['group1'])
            assert len(list(MockScheduler.jobs())) == num_jobs_submitted

            # Resubmit a bunch of times:
            for i in range(1, self.expected_number_of_steps + 3):
                MockScheduler.step()
                project.submit(names=['op1', 'op2'])
                if len(list(MockScheduler.jobs())) == 0:
                    break    # break when there are no jobs left

        # Check that the actually required number of steps is equal to the expected number:
        assert i == self.expected_number_of_steps


class TestGroupBufferedExecutionProject(TestGroupExecutionProject):

    def mock_project(self):
        project = super(TestGroupBufferedExecutionProject, self).mock_project()
        project._use_buffered_mode = True
        return project


class TestGroupExecutionDynamicProject(TestGroupExecutionProject):
    project_class = _DynamicTestProject
    expected_number_of_steps = 4


class TestGroupBufferedExecutionDynamicProject(TestGroupBufferedExecutionProject,
                                               TestGroupExecutionDynamicProject):
    pass


class TestGroupProjectMainInterface(TestProjectBase):
    project_class = _TestProject
    entrypoint = dict(
        path=os.path.realpath(os.path.join(os.path.dirname(__file__), 'define_test_project.py'))
    )

    def switch_to_cwd(self):
        os.chdir(self.cwd)

    @pytest.fixture(autouse=True)
    def setup_main_interface(self, request):
        self.project = self.mock_project()
        self.cwd = os.getcwd()
        os.chdir(self._tmp_dir.name)
        request.addfinalizer(self.switch_to_cwd)

    def call_subcmd(self, subcmd):
        # Determine path to project module and construct command.
        fn_script = inspect.getsourcefile(type(self.project))
        _cmd = 'python {} {}'.format(fn_script, subcmd)

        try:
            with add_path_to_environment_pythonpath(os.path.abspath(self.cwd)):
                with switch_to_directory(self.project.root_directory()):
                    return subprocess.check_output(_cmd.split(), stderr=subprocess.DEVNULL)
        except subprocess.CalledProcessError as error:
            print(error, file=sys.stderr)
            print(error.output, file=sys.stderr)
            raise

    def test_main_run(self):
        assert len(self.project)
        for job in self.project:
            assert not job.isfile('world.txt')
        self.call_subcmd('run -o group1')
        even_jobs = [job for job in self.project if job.sp.b % 2 == 0]
        for job in self.project:
            assert job.doc['test']
            if job in even_jobs:
                assert job.isfile('world.txt')
            else:
                assert not job.isfile('world.txt')

    def test_main_script(self):
        assert len(self.project)
        for job in self.project:
            script_output = self.call_subcmd(
                'script -j {} -o group1'.format(job)
            ).decode().splitlines()
            assert job.get_id() in '\n'.join(script_output)
            assert '-o group1' in '\n'.join(script_output)
            script_output = self.call_subcmd(
                'script -j {} -o group2'.format(job)
            ).decode().splitlines()
            assert '--num-passes=2' in '\n'.join(script_output)

    def test_main_submit(self):
        project = self.mock_project()
        assert len(project)
        # Assert that correct output for group submission is given
        for job in project:
            submit_output = self.call_subcmd(
                'submit -j {} -o group1 --pretend'.format(job)).decode().splitlines()
            output_string = '\n'.join(submit_output)
            assert 'run -o group1 -j {}'.format(job) in output_string
            submit_output = self.call_subcmd(
                'submit -j {} -o group2 --pretend'.format(job)
            ).decode().splitlines()
            assert 'run -o group2 -j {} --num-passes=2'.format(job) in '\n'.join(submit_output)


class TestGroupDynamicProjectMainInterface(TestProjectMainInterface):
    project_class = _DynamicTestProject<|MERGE_RESOLUTION|>--- conflicted
+++ resolved
@@ -14,11 +14,8 @@
 from io import StringIO
 from itertools import groupby
 from tempfile import TemporaryDirectory
-<<<<<<< HEAD
 from collections import defaultdict
-=======
 from functools import partial
->>>>>>> a038da67
 
 import signac
 import flow
@@ -1269,50 +1266,10 @@
         def op1(job):
             pass
 
-<<<<<<< HEAD
-class ProjectHooksTest(BaseProjectTest):
-
-    def test_run_hooks(self):
-
-        ran = defaultdict(set)
-        raise_exception = False
-
-        class FooProject(FlowProject):
-            pass
-
-        @FooProject.operation
-        @FooProject.hook.on_start(lambda op: ran['start'].add(op.job))
-        @FooProject.hook.on_finish(lambda op: ran['finish'].add(op.job))
-        @FooProject.hook.on_success(lambda op: ran['success'].add(op.job))
-        @FooProject.hook.on_fail(lambda op, error: ran['fail'].add(op.job))
-        def foo(job):
-            if raise_exception:
-                raise RuntimeError
-
-        project = self.mock_project()
-        output = StringIO()
-        with redirect_stderr(output):
-            FooProject(config=project.config).run()
-            for job in project:
-                self.assertIn(job, ran['start'])
-                self.assertIn(job, ran['finish'])
-                self.assertIn(job, ran['success'])
-                self.assertNotIn(job, ran['fail'])
-            ran.clear()
-            raise_exception = True
-            for job in project:
-                with self.assertRaises(RuntimeError):
-                    FooProject(config=project.config).run(jobs=[job])
-                    self.assertIn(job, ran['start'])
-                    self.assertIn(job, ran['finish'])
-                    self.assertNotIn(job, ran['success'])
-                    self.assertIn(job, ran['fail'])
-=======
         @group
         @A.operation
         def op2(job):
             pass
->>>>>>> a038da67
 
         @group
         @A.operation
@@ -1327,6 +1284,7 @@
         assert "'ngpu': 2" in rep_string
         assert "options=''" in rep_string
         assert "name='group'" in rep_string
+
 
 class TestGroupExecutionProject(TestProjectBase):
     project_class = _TestProject
@@ -1522,4 +1480,44 @@
 
 
 class TestGroupDynamicProjectMainInterface(TestProjectMainInterface):
-    project_class = _DynamicTestProject+    project_class = _DynamicTestProject
+
+
+class ProjectHooksTest(TestProjectBase):
+
+    def test_run_hooks(self):
+
+        ran = defaultdict(set)
+        raise_exception = False
+
+        class FooProject(FlowProject):
+            pass
+
+        @FooProject.operation
+        @FooProject.hook.on_start(lambda op: ran['start'].add(op.job))
+        @FooProject.hook.on_finish(lambda op: ran['finish'].add(op.job))
+        @FooProject.hook.on_success(lambda op: ran['success'].add(op.job))
+        @FooProject.hook.on_fail(lambda op, error: ran['fail'].add(op.job))
+        def foo(job):
+            if raise_exception:
+                raise RuntimeError
+
+        project = self.mock_project()
+        output = StringIO()
+        with redirect_stderr(output):
+            FooProject(config=project.config).run()
+            for job in project:
+                assert job in ran['start']
+                assert job in ran['start']
+                assert job in ran['finish']
+                assert job in ran['success']
+                assert job not in ran['fail']
+            ran.clear()
+            raise_exception = True
+            for job in project:
+                with pytest.raises(RuntimeError):
+                    FooProject(config=project.config).run(jobs=[job])
+                assert job in ran['start']
+                assert job in ran['finish']
+                assert job not in ran['success']
+                assert job in ran['fail']