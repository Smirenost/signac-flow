# Copyright (c) 2018 The Regents of the University of Michigan
# All rights reserved.
# This software is licensed under the BSD 3-Clause License.
import pytest
import logging
import uuid
import os
import sys
import inspect
import subprocess
import tempfile
import collections.abc
from contextlib import contextmanager, redirect_stdout, redirect_stderr
from distutils.version import StrictVersion
from io import StringIO
from itertools import groupby
from tempfile import TemporaryDirectory
from functools import partial

import signac
import flow
from flow import FlowProject, cmd, with_job, directives
from flow.scheduling.base import Scheduler
from flow.scheduling.base import ClusterJob
from flow.scheduling.base import JobStatus
from flow.environment import ComputeEnvironment
from flow.util.misc import add_path_to_environment_pythonpath
from flow.util.misc import add_cwd_to_environment_pythonpath
from flow.util.misc import switch_to_directory
from flow import init
from deprecation import fail_if_not_removed

from define_test_project import _TestProject
from define_test_project import _DynamicTestProject
from define_dag_test_project import DagTestProject


@contextmanager
def suspend_logging():
    try:
        logging.disable(logging.WARNING)
        yield
    finally:
        logging.disable(logging.NOTSET)


class MockScheduler(Scheduler):
    _jobs = {}  # needs to be singleton
    _scripts = {}

    @classmethod
    def jobs(cls):
        for job in cls._jobs.values():
            yield job

    @classmethod
    def submit(cls, script, _id=None, *args, **kwargs):
        if _id is None:
            for line in script:
                _id = str(line).strip()
                break
        cid = uuid.uuid4()
        cls._jobs[cid] = ClusterJob(_id, status=JobStatus.submitted)
        signac_path = os.path.dirname(os.path.dirname(os.path.abspath(signac.__file__)))
        flow_path = os.path.dirname(os.path.dirname(os.path.abspath(flow.__file__)))
        pythonpath = ':'.join([os.environ.get('PYTHONPATH', '')] + [signac_path, flow_path])
        cls._scripts[cid] = 'export PYTHONPATH={}\n'.format(pythonpath) + script
        return JobStatus.submitted

    @classmethod
    def step(cls):
        "Mock pushing of jobs through the queue."
        remove = set()
        for cid, job in cls._jobs.items():
            if job._status == JobStatus.inactive:
                remove.add(cid)
            else:
                if job._status in (JobStatus.submitted, JobStatus.held):
                    job._status = JobStatus(job._status + 1)
                elif job._status == JobStatus.queued:
                    job._status = JobStatus.active
                    try:
                        with tempfile.NamedTemporaryFile() as tmpfile:
                            tmpfile.write(cls._scripts[cid].encode('utf-8'))
                            tmpfile.flush()
                            subprocess.check_call(
                                ['/bin/bash', tmpfile.name], stderr=subprocess.DEVNULL)
                    except Exception:
                        job._status = JobStatus.error
                        raise
                    else:
                        job._status = JobStatus.inactive
                else:
                    raise RuntimeError("Unable to process status '{}'.".format(job._status))
        for cid in remove:
            del cls._jobs[cid]

    @classmethod
    def reset(cls):
        cls._jobs.clear()


class MockEnvironment(ComputeEnvironment):
    scheduler_type = MockScheduler

    @classmethod
    def is_present(cls):
        return True


class TestProjectBase():
    project_class = signac.Project
    entrypoint = dict(path='')

    @pytest.fixture(autouse=True)
    def setUp(self, request):
        self._tmp_dir = TemporaryDirectory(prefix='signac-flow_')
        request.addfinalizer(self._tmp_dir.cleanup)
        self.project = self.project_class.init_project(
            name='FlowTestProject',
            root=self._tmp_dir.name)

    def mock_project(self, project_class=None, heterogeneous=False, config_overrides=None):
        project_class = project_class if project_class else self.project_class
        project = project_class.get_project(root=self._tmp_dir.name)
        if config_overrides is not None:
            def recursive_update(d, u):
                for k, v in u.items():
                    if isinstance(v, collections.abc.Mapping):
                        d[k] = recursive_update(d.get(k, {}), v)
                    else:
                        d[k] = v
                return d
            config = project.config.copy()
            config = recursive_update(config, config_overrides)
            project = project_class(config=config)
        for a in range(3):
            if heterogeneous:
                # Add jobs with only the `a` key without `b`.
                project.open_job(dict(a=a)).init()
                project.open_job(dict(a=dict(a=a))).init()
            for b in range(3):
                project.open_job(dict(a=a, b=b)).init()
                project.open_job(dict(a=dict(a=a), b=b)).init()
        project._entrypoint = self.entrypoint
        return project


# Tests for single operation groups
class TestProjectStatusPerformance(TestProjectBase):

    class Project(FlowProject):
        pass

    @Project.operation
    @Project.post.isfile('DOES_NOT_EXIST')
    def foo(job):
        pass

    project_class = Project

    def mock_project(self):
        project = self.project_class.get_project(root=self._tmp_dir.name)
        for i in range(1000):
            project.open_job(dict(i=i)).init()
        return project

    def test_status_performance(self):
        """Ensure that status updates take less than 1 second for a data space of 1000 jobs."""
        import timeit

        project = self.mock_project()

        MockScheduler.reset()

        time = timeit.timeit(
            lambda: project._fetch_status(project, StringIO(),
                                          ignore_errors=False), number=10)

        assert time < 10
        MockScheduler.reset()


class TestProjectClass(TestProjectBase):

    def test_operation_definition(self):

        class A(FlowProject):
            pass

        class B(A):
            pass

        class C(FlowProject):
            pass

        @A.operation
        def foo(job):
            pass

        @A.operation
        def bar(job):
            pass

        @B.operation
        @C.operation
        def baz(job):
            pass

        with suspend_logging():
            a = A.get_project(root=self._tmp_dir.name)
            b = B.get_project(root=self._tmp_dir.name)
            c = C.get_project(root=self._tmp_dir.name)

        assert len(a.operations) == 2
        assert len(b.operations) == 3
        assert len(c.operations) == 1

    def test_repeat_operation_definition(self):

        class A(FlowProject):
            pass

        with pytest.raises(ValueError):
            @A.operation
            @A.operation
            def op1(job):
                pass

        return

    def test_repeat_operation_definition_with_inheritance(self):

        class A(FlowProject):
            pass

        class B(A):
            pass

        @A.operation
        @B.operation
        def op1(job):
            pass

        # Should raise no error
        with suspend_logging():
            A.get_project(root=self._tmp_dir.name)

        with pytest.raises(ValueError):
            B.get_project(root=self._tmp_dir.name)

    def test_label_definition(self):

        class A(FlowProject):
            pass

        class B(A):
            pass

        class C(FlowProject):
            pass

        @A.label
        @C.label
        def label1(job):
            pass

        @B.label
        def label2(job):
            pass

        a = A.get_project(root=self._tmp_dir.name)
        b = B.get_project(root=self._tmp_dir.name)
        c = C.get_project(root=self._tmp_dir.name)

        assert len(a._label_functions) == 1
        assert len(b._label_functions) == 2
        assert len(c._label_functions) == 1

    def test_conditions_with_inheritance(self):
        """Tests the inheritance of pre/post conditions.

        Class A should only have one pre/post condition, while class C that
        inherits from A should have three, and class B should just have two
        explicitly defined. Proper execution is tested in the
        TestExecutionProject.
        """
        class A(FlowProject):
            pass

        class B(FlowProject):
            pass

        class C(A):
            pass

        with pytest.deprecated_call():
            @A.pre.always
            @C.pre.always
            @C.pre.always
            @B.pre.always
            @B.pre.always
            @A.operation
            @B.operation
            def op1(job):
                pass

        assert len(A._collect_pre_conditions()[op1]) == 1
        assert len(B._collect_pre_conditions()[op1]) == 2
        assert len(C._collect_pre_conditions()[op1]) == 3

        with pytest.deprecated_call():
            @A.post.always
            @C.post.always
            @C.post.always
            @B.post.always
            @B.post.always
            @A.operation
            @B.operation
            def op2(job):
                pass

        assert len(A._collect_post_conditions()[op2]) == 1
        assert len(B._collect_post_conditions()[op2]) == 2
        assert len(C._collect_post_conditions()[op2]) == 3

    def test_with_job_decorator(self):

        class A(FlowProject):
            pass

        @A.operation
        @with_job
        def test_context(job):
            assert os.path.realpath(os.getcwd()) == os.path.realpath(job.ws)

        project = self.mock_project(A)
        with add_cwd_to_environment_pythonpath():
            with switch_to_directory(project.root_directory()):
                starting_dir = os.getcwd()
                with redirect_stderr(StringIO()):
                    project.run()
                assert os.getcwd() == starting_dir

    def test_cmd_with_job_wrong_order(self):

        class A(FlowProject):
            pass

        with pytest.raises(RuntimeError):
            @A.operation
            @cmd
            @with_job
            def test_cmd(job):
                pass

    def test_with_job_works_with_cmd(self):

        class A(FlowProject):
            pass

        @A.operation
        @with_job
        @cmd
        def test_context(job):
            return "echo 'hello' > world.txt"

        project = self.mock_project(A)
        with add_cwd_to_environment_pythonpath():
            with switch_to_directory(project.root_directory()):
                starting_dir = os.getcwd()
                with redirect_stderr(StringIO()):
                    project.run()
                assert os.getcwd() == starting_dir
                for job in project:
                    assert os.path.isfile(job.fn("world.txt"))

    def test_with_job_error_handling(self):

        class A(FlowProject):
            pass

        @A.operation
        @with_job
        def test_context(job):
            raise Exception

        project = self.mock_project(A)
        with add_cwd_to_environment_pythonpath():
            with switch_to_directory(project.root_directory()):
                starting_dir = os.getcwd()
                with pytest.raises(Exception):
                    with redirect_stderr(StringIO()):
                        project.run()
                assert os.getcwd() == starting_dir

    def test_cmd_with_job_error_handling(self):

        class A(FlowProject):
            pass

        @A.operation
        @with_job
        @cmd
        def test_context(job):
            return "exit 1"

        project = self.mock_project(A)
        with add_cwd_to_environment_pythonpath():
            with switch_to_directory(project.root_directory()):
                starting_dir = os.getcwd()
                with pytest.raises(subprocess.CalledProcessError):
                    with redirect_stderr(StringIO()):
                        project.run()
                assert os.getcwd() == starting_dir

    def test_function_in_directives(self):

        class A(FlowProject):
            pass

        @A.operation
        @directives(executable=lambda job: 'mpirun -np {} python'.format(job.doc.np))
        def test_context(job):
            return 'exit 1'

        project = self.mock_project(A)
        for job in project:
            job.doc.np = 3
            for next_op in project._next_operations(job):
                assert 'mpirun -np 3 python' in next_op.cmd
            break

    def test_callable_directives(self):

        class A(FlowProject):
            pass

        @A.operation
        @directives(nranks=lambda job: job.doc.get('nranks', 1))
        @directives(omp_num_threads=lambda job: job.doc.get('omp_num_threads', 1))
        def a(job):
            return 'hello!'

        project = self.mock_project(A)

        # test setting neither nranks nor omp_num_threads
        for job in project:
            for next_op in project._next_operations(job):
                assert next_op.directives['np'] == 1

        # test only setting nranks
        for i, job in enumerate(project):
            job.doc.nranks = i+1
            for next_op in project._next_operations(job):
                assert next_op.directives['np'] == next_op.directives['nranks']
            del job.doc['nranks']

        # test only setting omp_num_threads
        for i, job in enumerate(project):
            job.doc.omp_num_threads = i+1
            for next_op in project._next_operations(job):
                assert next_op.directives['np'] == next_op.directives['omp_num_threads']
            del job.doc['omp_num_threads']

        # test setting both nranks and omp_num_threads
        for i, job in enumerate(project):
            job.doc.omp_num_threads = i+1
            job.doc.nranks = i % 3 + 1
            expected_np = (i + 1) * (i % 3 + 1)
            for next_op in project._next_operations(job):
                assert next_op.directives['np'] == expected_np

    def test_copy_conditions(self):

        class A(FlowProject):
            pass

        @A.operation
        @A.post(lambda job: 'a' in job.doc)
        def op1(job):
            job.doc.a = True

        @A.operation
        @A.post.true('b')
        def op2(job):
            job.doc.b = True

        @A.operation
        @A.pre.after(op1, op2)
        @A.post.true('c')
        def op3(job):
            job.doc.c = True

        @A.operation
        @A.pre.copy_from(op1, op3)
        @A.post.true('d')
        def op4(job):
            job.doc.d = True

        project = self.mock_project(project_class=A)
        op3_ = project.operations['op3']
        op4_ = project.operations['op4']
        for job in project:
            assert not op3_._eligible([job])
            assert not op4_._eligible([job])

        project.run(names=['op1'])
        for job in project:
            assert job.doc.a
            assert 'b' not in job.doc
            assert 'c' not in job.doc
            assert 'd' not in job.doc
            assert not op3_._eligible([job])
            assert not op4_._eligible([job])

        project.run(names=['op2'])
        for job in project:
            assert op3_._eligible([job])
            assert op4_._eligible([job])

        project.run()
        for job in project:
            assert job.doc.a
            assert job.doc.b
            assert job.doc.c

    def test_pre_post_condition(self):
        class A(FlowProject):
            pass

        def condition_fun():
            pass

        @A.operation
        def op1(job):
            pass

        with pytest.raises(ValueError):
            @A.operation
            @A.pre.after(condition_fun)
            def op2(job):
                pass

        with pytest.raises(ValueError):
            @A.operation
            @A.pre(op1)
            def op3(job):
                pass

        with pytest.raises(ValueError):
            @A.operation
            @A.post(op1)
            def op4(job):
                pass

    def test_condition_using_functools(self):
        """Tests that error isn't raised when a tag cannot be autogenerated for a condition."""
        def cond(job, extra_arg):
            return extra_arg

        class A(FlowProject):
            pass

        @A.operation
        @A.post(partial(cond, extra_arg=True))
        def op1(job):
            job.doc.a = True


class TestProject(TestProjectBase):
    project_class = _TestProject
    entrypoint = dict(
        path=os.path.realpath(os.path.join(os.path.dirname(__file__), 'define_test_project.py'))
    )

    def test_instance(self):
        assert isinstance(self.project, FlowProject)

    def test_labels(self):
        project = self.mock_project()
        for job in project:
            labels = list(project.labels(job))
            assert len(labels) == 3 - (job.sp.b % 2)
            assert all(isinstance(label, str) for label in labels)
            assert 'default_label' in labels
            assert 'negative_default_label' not in labels
            assert 'named_label' in labels
            assert 'anonymous_label' not in labels

    def test_next_operations(self):
        project = self.mock_project()
        even_jobs = [job for job in project if job.sp.b % 2 == 0]
        for job in project:
            for i, op in enumerate(project._next_operations(job)):
                assert op.job == job
                if job in even_jobs:
                    assert op.name == ['op1', 'op2', 'op3'][i]
                else:
                    assert op.name == ['op2', 'op3'][i]
            assert i == 2 if job in even_jobs else 1

    def test_get_job_status(self):
        project = self.mock_project()
        for job in project:
            status = project.get_job_status(job)
            assert status['job_id'] == job.get_id()
            assert len(status['operations']) == len(project.operations)
            for op in project._next_operations(job):
                assert op.name in status['operations']
                op_status = status['operations'][op.name]
                assert op_status['eligible'] == project.operations[op.name]._eligible([job])
                assert op_status['completed'] == project.operations[op.name]._complete([job])
                assert op_status['scheduler_status'] == JobStatus.unknown

    def test_project_status_homogeneous_schema(self):
        project = self.mock_project()
        for parameters in (None, True, ['a'], ['b'], ['a', 'b']):
            with redirect_stdout(StringIO()):
                with redirect_stderr(StringIO()):
                    project.print_status(parameters=parameters, detailed=True)

    def test_serial_project_status_homogeneous_schema(self):
        project = self.mock_project(config_overrides={'flow': {'status_parallelization': 'none'}})
        for parameters in (None, True, ['a'], ['b'], ['a', 'b']):
            with redirect_stdout(StringIO()):
                with redirect_stderr(StringIO()):
                    project.print_status(parameters=parameters, detailed=True)

    def test_process_parallelized_project_status_homogeneous_schema(self):
        project = self.mock_project(
                       config_overrides={'flow': {'status_parallelization': 'process'}}
                       )
        for parameters in (None, True, ['a'], ['b'], ['a', 'b']):
            with redirect_stdout(StringIO()):
                with redirect_stderr(StringIO()):
                    project.print_status(parameters=parameters, detailed=True)

    def test_project_status_invalid_parallelization_config(self):
        project = self.mock_project(
                       config_overrides={'flow': {'status_parallelization': 'invalid'}}
                       )
        for parameters in (None, True, ['a'], ['b'], ['a', 'b']):
            with redirect_stdout(StringIO()):
                with redirect_stderr(StringIO()):
                    with pytest.raises(RuntimeError):
                        project.print_status(parameters=parameters, detailed=True)

    def test_project_status_heterogeneous_schema(self):
        project = self.mock_project(heterogeneous=True)
        for parameters in (None, True, ['a'], ['b'], ['a', 'b']):
            with redirect_stdout(StringIO()):
                with redirect_stderr(StringIO()):
                    project.print_status(parameters=parameters, detailed=True)

    def test_script(self):
        project = self.mock_project()
        for job in project:
            script = project._script(project._next_operations(job))
            if job.sp.b % 2 == 0:
                assert str(job) in script
                assert 'echo "hello"' in script
                assert 'exec op2' in script
            else:
                assert str(job) in script
                assert 'echo "hello"' not in script
                assert 'exec op2' in script

    def test_script_with_custom_script(self):
        project = self.mock_project()
        template_dir = project._template_dir
        os.mkdir(template_dir)
        with open(os.path.join(template_dir, 'script.sh'), 'w') as file:
            file.write("{% extends base_script %}\n")
            file.write("{% block header %}\n")
            file.write("THIS IS A CUSTOM SCRIPT!\n")
            file.write("{% endblock %}\n")
        for job in project:
            script = project._script(project._next_operations(job))
            assert "THIS IS A CUSTOM SCRIPT" in script
            if job.sp.b % 2 == 0:
                assert str(job) in script
                assert 'echo "hello"' in script
                assert 'exec op2' in script
            else:
                assert str(job) in script
                assert 'echo "hello"' not in script
                assert 'exec op2' in script

    def test_init(self):
        with open(os.devnull, 'w') as out:
            for fn in init(root=self._tmp_dir.name, out=out):
                fn_ = os.path.join(self._tmp_dir.name, fn)
                assert os.path.isfile(fn_)

    def test_graph_detection_error_raising(self):
        """Test failure when condition does not have tag and success when manual tag set."""
        def cond(job, extra_arg):
            return extra_arg

        # Test that graph detection fails properly when no tag is assigned
        class A(FlowProject):
            pass

        @A.operation
        @A.post(partial(cond, extra_arg=True))
        def op1(job):
            job.doc.a = True

        with pytest.raises(RuntimeError):
            self.mock_project(project_class=A).detect_operation_graph()

        # Test explicitly setting tag works
        class B(FlowProject):
            pass

        @B.operation
        @B.post(partial(cond, extra_arg=True), tag='tag')
        def op2(job):
            job.doc.a = True

        self.mock_project(project_class=B).detect_operation_graph()


class TestExecutionProject(TestProjectBase):
    project_class = _TestProject
    expected_number_of_steps = 4
    entrypoint = dict(
        path=os.path.realpath(os.path.join(os.path.dirname(__file__), 'define_test_project.py'))
    )

    def test_pending_operations_order(self):
        # The execution order of local runs is internally assumed to be
        # 'by-job' by default. A failure of this unit tests means that
        # a 'by-job' order must be implemented explicitly within the
        # FlowProject.run() function.
        project = self.mock_project()
        ops = list(project._get_pending_operations(self.project.find_jobs()))
        # The length of the list of operations grouped by job is equal
        # to the length of its set if and only if the operations are grouped
        # by job already:
        jobs_order_none = [job._id for job, _ in groupby(ops, key=lambda op: op.job)]
        assert len(jobs_order_none) == len(set(jobs_order_none))

    def test_run(self, subtests):
        with subtests.test(order='invalid-order'):
            with pytest.raises(ValueError):
                project = self.mock_project()
                project.run(order='invalid-order')

        def sort_key(op):
            return op.name, op.job.get_id()

        for order in (None, 'none', 'cyclic', 'by-job', 'random', sort_key):
            for job in self.project.find_jobs():  # clear
                job.remove()
            with subtests.test(order=order):
                project = self.mock_project()
                output = StringIO()
                with add_cwd_to_environment_pythonpath():
                    with switch_to_directory(project.root_directory()):
                        with redirect_stderr(output):
                            project.run(order=order)
                output.seek(0)
                output.read()
                even_jobs = [job for job in project if job.sp.b % 2 == 0]
                for job in project:
                    if job in even_jobs:
                        assert job.isfile('world.txt')
                    else:
                        assert not job.isfile('world.txt')

    def test_run_with_selection(self):
        project = self.mock_project()
        output = StringIO()
        with add_cwd_to_environment_pythonpath():
            with switch_to_directory(project.root_directory()):
                with redirect_stderr(output):
                    if StrictVersion(signac.__version__) < StrictVersion('0.9.4'):
                        project.run(list(project.find_jobs(dict(a=0))))
                    else:
                        project.run(project.find_jobs(dict(a=0)))
        output.seek(0)
        output.read()
        even_jobs = [job for job in project if job.sp.b % 2 == 0]
        for job in project:
            if job in even_jobs and job.sp.a == 0:
                assert job.isfile('world.txt')
            else:
                assert not job.isfile('world.txt')

    def test_run_with_operation_selection(self):
        project = self.mock_project()
        even_jobs = [job for job in project if job.sp.b % 2 == 0]
        with add_cwd_to_environment_pythonpath():
            with switch_to_directory(project.root_directory()):
                with pytest.raises(ValueError):
                    # The names argument must be a sequence of strings, not a string.
                    project.run(names='op1')
                project.run(names=['non-existent-op'])
                assert not any(job.isfile('world.txt') for job in even_jobs)
                assert not any(job.doc.get('test') for job in project)
                project.run(names=['op1', 'non-existent-op'])
                assert all(job.isfile('world.txt') for job in even_jobs)
                assert not any(job.doc.get('test') for job in project)
                project.run(names=['op[^4]', 'non-existent-op'])
                assert all(job.isfile('world.txt') for job in even_jobs)
                assert all(job.doc.get('test') for job in project)
                assert all('dynamic' not in job.doc for job in project)

    def test_run_parallel(self):
        project = self.mock_project()
        output = StringIO()
        with add_cwd_to_environment_pythonpath():
            with switch_to_directory(project.root_directory()):
                with redirect_stderr(output):
                    project.run(np=2)
        output.seek(0)
        output.read()
        even_jobs = [job for job in project if job.sp.b % 2 == 0]
        for job in project:
            if job in even_jobs:
                assert job.isfile('world.txt')
            else:
                assert not job.isfile('world.txt')

    def test_run_condition_inheritance(self):

        # This assignment is necessary to use the `mock_project` function on
        # classes A, B, and C. Otherwise, the self.project_class reassignment
        # would break future tests.

        class A(FlowProject):
            pass

        class B(FlowProject):
            pass

        class C(A):
            pass

        # Never post conditions are to prevent warnings on operations without
        # post conditions
        with pytest.deprecated_call():
            @A.pre.never
            @B.pre.always
            @A.post.never
            @B.post.never
            @A.operation
            @B.operation
            def op1(job):
                job.doc.op1 = True

        with pytest.deprecated_call():
            @A.pre.always
            @B.pre.never
            @A.post.never
            @B.post.never
            @A.operation
            @B.operation
            def op2(job):
                job.doc.op2 = True

        with pytest.deprecated_call():
            @A.pre.always
            @C.pre.never
            @B.pre.never
            @A.post.never
            @B.post.never
            @A.operation
            @B.operation
            def op3(job):
                job.doc.op3 = True

        all_ops = set(['op1', 'op2', 'op3'])
        for project_class, bad_ops in zip(
                [A, B, C],
                [['op1'], ['op2', 'op3'], ['op1', 'op3']]):

            for job in self.project.find_jobs():
                job.remove()
            project = self.mock_project(project_class=project_class)
            project.run()
            # All bad operations do not run
            assert all([not job.doc.get(op, False)
                        for op in bad_ops
                        for job in project])
            # All good operations do run
            good_ops = all_ops.difference(bad_ops)
            assert all([job.doc.get(op, False)
                        for op in good_ops
                        for job in project])

    def test_run_fork(self):
        project = self.mock_project()
        output = StringIO()
        for job in project:
            job.doc.fork = True
            break

        with add_cwd_to_environment_pythonpath():
            with switch_to_directory(project.root_directory()):
                with redirect_stderr(output):
                    project.run()

        for job in project:
            if job.doc.get('fork'):
                assert os.getpid() != job.doc.test
            else:
                assert os.getpid() == job.doc.test

    def test_submit_operations(self):
        MockScheduler.reset()
        project = self.mock_project()
        operations = []
        for job in project:
            operations.extend(project._next_operations(job))
        assert len(list(MockScheduler.jobs())) == 0
        cluster_job_id = project._store_bundled(operations)
        with redirect_stderr(StringIO()):
            project._submit_operations(_id=cluster_job_id, operations=operations)
        assert len(list(MockScheduler.jobs())) == 1

    def test_submit(self):
        MockScheduler.reset()
        project = self.mock_project()
        assert len(list(MockScheduler.jobs())) == 0
        with redirect_stderr(StringIO()):
            project.submit()
        even_jobs = [job for job in project if job.sp.b % 2 == 0]
        num_jobs_submitted = (2 * len(project)) + len(even_jobs)
        assert len(list(MockScheduler.jobs())) == num_jobs_submitted
        MockScheduler.reset()

    def test_submit_bad_names_argument(self):
        MockScheduler.reset()
        project = self.mock_project()
        assert len(list(MockScheduler.jobs())) == 0
        with pytest.raises(ValueError):
            project.submit(names='foo')
        project.submit(names=['foo'])

    def test_submit_limited(self):
        MockScheduler.reset()
        project = self.mock_project()
        assert len(list(MockScheduler.jobs())) == 0
        with redirect_stderr(StringIO()):
            project.submit(num=1)
        assert len(list(MockScheduler.jobs())) == 1
        with redirect_stderr(StringIO()):
            project.submit(num=1)
        assert len(list(MockScheduler.jobs())) == 2

    def test_resubmit(self):
        MockScheduler.reset()
        project = self.mock_project()
        even_jobs = [job for job in project if job.sp.b % 2 == 0]
        num_jobs_submitted = (2 * len(project)) + len(even_jobs)
        assert len(list(MockScheduler.jobs())) == 0
        with redirect_stderr(StringIO()):
            # Initial submission
            project.submit()
            assert len(list(MockScheduler.jobs())) == num_jobs_submitted

            # Resubmit a bunch of times:
            for i in range(1, self.expected_number_of_steps + 3):
                MockScheduler.step()
                project.submit()
                if len(list(MockScheduler.jobs())) == 0:
                    break    # break when there are no jobs left

        # Check that the actually required number of steps is equal to the expected number:
        assert i == self.expected_number_of_steps

    def test_bundles(self):
        MockScheduler.reset()
        project = self.mock_project()
        assert len(list(MockScheduler.jobs())) == 0
        with redirect_stderr(StringIO()):
            project.submit(bundle_size=2, num=2)
            assert len(list(MockScheduler.jobs())) == 1
            project.submit(bundle_size=2, num=4)
            assert len(list(MockScheduler.jobs())) == 3
            MockScheduler.reset()
            project._fetch_scheduler_status(file=StringIO())
            project.submit(bundle_size=0)
            assert len(list(MockScheduler.jobs())) == 1

    def test_submit_status(self):
        MockScheduler.reset()
        project = self.mock_project()
        even_jobs = [job for job in project if job.sp.b % 2 == 0]
        num_jobs_submitted = (2 * len(project)) + len(even_jobs)
        for job in project:
            if job not in even_jobs:
                continue
            list(project.labels(job))
            next_op = list(project._next_operations(job))[0]
            assert next_op.name == 'op1'
            assert next_op.job == job
        with redirect_stderr(StringIO()):
            project.submit()
        assert len(list(MockScheduler.jobs())) == num_jobs_submitted

        for job in project:
            next_op = list(project._next_operations(job))[0]
            assert next_op.get_status() == JobStatus.submitted

        MockScheduler.step()
        MockScheduler.step()
        project._fetch_scheduler_status(file=StringIO())

        for job in project:
            next_op = list(project._next_operations(job))[0]
            assert next_op.get_status() == JobStatus.queued

        MockScheduler.step()
        project._fetch_scheduler_status(file=StringIO())
        for job in project:
            job_status = project.get_job_status(job)
            for op in ('op1', 'op2'):
                assert job_status['operations'][op]['scheduler_status'] in \
                    (JobStatus.unknown, JobStatus.inactive)

    def test_submit_operations_bad_directive(self):
        MockScheduler.reset()
        project = self.mock_project()
        operations = []
        for job in project:
            operations.extend(project._next_operations(job))
        assert len(list(MockScheduler.jobs())) == 0
        cluster_job_id = project._store_bundled(operations)
        stderr = StringIO()
        with redirect_stderr(stderr):
            project._submit_operations(_id=cluster_job_id, operations=operations)
        assert len(list(MockScheduler.jobs())) == 1
        assert 'Some of the keys provided as part of the directives were not used by the template '
        'script, including: bad_directive\n' in stderr.getvalue()

    @fail_if_not_removed
    def test_condition_evaluation(self):
        project = self.mock_project()

        evaluated = 0
        state = None

        def make_cond(cond):
            def cond_func(job):
                nonlocal evaluated
                evaluated |= cond
                return cond & state
            return cond_func

        class Project(FlowProject):
            pass

        @Project.operation
        @Project.pre(make_cond(0b1000))
        @Project.pre(make_cond(0b0100))
        @Project.post(make_cond(0b0010))
        @Project.post(make_cond(0b0001))
        def op1(job):
            pass

        project = Project(project.config)
        assert len(project)
        with redirect_stderr(StringIO()):
            for state, expected_evaluation in [
                    (0b0000, 0b1000),  # First pre-condition is not met
                    (0b0001, 0b1000),  # means only the first pre-cond.
                    (0b0010, 0b1000),  # should be evaluated.
                    (0b0011, 0b1000),
                    (0b0100, 0b1000),
                    (0b0101, 0b1000),
                    (0b0110, 0b1000),
                    (0b0111, 0b1000),
                    (0b1000, 0b1100),  # The first, but not the second
                    (0b1001, 0b1100),  # pre-condition is met, need to evaluate
                    (0b1010, 0b1100),  # both pre-conditions, but not post-conditions.
                    (0b1011, 0b1100),
                    (0b1100, 0b1110),  # Both pre-conditions met, evaluate
                    (0b1101, 0b1110),  # first post-condition.
                    (0b1110, 0b1111),  # All pre-conditions and 1st post-condition
                                       # are met, need to evaluate all.
                    (0b1111, 0b1111),  # All conditions met, need to evaluate all.
            ]:
                evaluated = 0
                project.run()
                assert evaluated == expected_evaluation


class TestUnbufferedExecutionProject(TestExecutionProject):

    def mock_project(self, project_class=None):
        project = super(TestUnbufferedExecutionProject, self).mock_project(
            project_class=project_class,
            config_overrides={'flow': {'use_buffered_mode': 'off'}})
        return project


class TestExecutionDynamicProject(TestExecutionProject):
    project_class = _DynamicTestProject
    expected_number_of_steps = 10


class TestUnbufferedExecutionDynamicProject(TestUnbufferedExecutionProject,
                                            TestExecutionDynamicProject):
    pass


class TestProjectMainInterface(TestProjectBase):
    project_class = _TestProject
    entrypoint = dict(
        path=os.path.realpath(os.path.join(os.path.dirname(__file__), 'define_test_project.py'))
    )

    def switch_to_cwd(self):
        os.chdir(self.cwd)

    @pytest.fixture(autouse=True)
    def setup_main_interface(self, request):
        self.project = self.mock_project()
        self.cwd = os.getcwd()
        os.chdir(self._tmp_dir.name)
        request.addfinalizer(self.switch_to_cwd)

    def call_subcmd(self, subcmd):
        # Determine path to project module and construct command.
        fn_script = inspect.getsourcefile(type(self.project))
        _cmd = 'python {} {}'.format(fn_script, subcmd)

        try:
            with add_path_to_environment_pythonpath(os.path.abspath(self.cwd)):
                with switch_to_directory(self.project.root_directory()):
                    return subprocess.check_output(_cmd.split(), stderr=subprocess.DEVNULL)
        except subprocess.CalledProcessError as error:
            print(error, file=sys.stderr)
            print(error.output, file=sys.stderr)
            raise

    def test_main_help(self):
        # This unit test mainly checks if the test setup works properly.
        self.call_subcmd('--help')

    def test_main_exec(self):
        assert len(self.project)
        for job in self.project:
            assert not job.doc.get('test', False)
        self.call_subcmd('exec op2')
        for job in self.project:
            assert job.doc.get('test', False)

    def test_main_run(self):
        assert len(self.project)
        for job in self.project:
            assert not job.isfile('world.txt')
        self.call_subcmd('run -o op1')
        even_jobs = [job for job in self.project if job.sp.b % 2 == 0]
        for job in self.project:
            if job in even_jobs:
                assert job.isfile('world.txt')
            else:
                assert not job.isfile('world.txt')

    def test_main_next(self):
        assert len(self.project)
        jobids = set(self.call_subcmd('next op1').decode().split())
        even_jobs = [job.get_id() for job in self.project if job.sp.b % 2 == 0]
        assert jobids == set(even_jobs)

    def test_main_status(self):
        assert len(self.project)
        status_output = self.call_subcmd('--debug status --detailed').decode('utf-8').splitlines()
        lines = iter(status_output)
        project = self.mock_project()
        num_ops = len(project.operations)
        for line in lines:
            for job in project:
                if job.get_id() in line:
                    op_lines = [line]
                    for i in range(num_ops - 1):
                        try:
                            op_lines.append(next(lines))
                        except StopIteration:
                            continue
                    for op in project._next_operations(job):
                        assert any(op.name in op_line for op_line in op_lines)

    def test_main_script(self):
        assert len(self.project)
        even_jobs = [job for job in self.project if job.sp.b % 2 == 0]
        for job in self.project:
            script_output = self.call_subcmd('script -j {}'.format(job)).decode().splitlines()
            assert job.get_id() in '\n'.join(script_output)
            if job in even_jobs:
                assert 'run -o op1' in '\n'.join(script_output)
            else:
                assert 'run -o op1' not in '\n'.join(script_output)


class TestDynamicProjectMainInterface(TestProjectMainInterface):
    project_class = _DynamicTestProject


class TestProjectDagDetection(TestProjectBase):
    """Tests of operation DAG detection."""
    project_class = DagTestProject

    def test_dag(self):
        project = self.mock_project()
        adj = project.detect_operation_graph()

        adj_correct = [[0, 1, 1, 0, 1, 0, 0],
                       [0, 0, 0, 1, 0, 0, 0],
                       [0, 0, 0, 1, 0, 1, 1],
                       [0, 0, 0, 0, 0, 0, 1],
                       [0, 0, 0, 0, 0, 1, 0],
                       [0, 0, 0, 0, 0, 0, 0],
                       [0, 0, 0, 0, 0, 0, 0]]

        assert adj == adj_correct


# Tests for multiple operation groups or groups with options
class TestGroupProject(TestProjectBase):
    project_class = _TestProject
    entrypoint = dict(
        path=os.path.realpath(os.path.join(os.path.dirname(__file__), 'define_test_project.py'))
    )

    def test_instance(self):
        assert isinstance(self.project, FlowProject)

    def test_script(self):
        project = self.mock_project()
        # For run mode single operation groups
        for job in project:
            job_ops = project._get_submission_operations([job], dict())
            script = project._script(job_ops)
            if job.sp.b % 2 == 0:
                assert str(job) in script
                assert 'run -o op1 -j {}'.format(job) in script
                assert 'run -o op2 -j {}'.format(job) in script
            else:
                assert str(job) in script
                assert 'run -o op1 -j {}'.format(job) not in script
                assert 'run -o op2 -j {}'.format(job) in script

        # For multiple operation groups and options
        for job in project:
            job_op1 = project.groups['group1']._create_submission_job_operation(
<<<<<<< HEAD
                project._entrypoint, dict(), [job])
            script1 = project.script([job_op1])
            assert 'run -o group1 -j {}'.format(job) in script1
            job_op2 = project.groups['group2']._create_submission_job_operation(
                project._entrypoint, dict(), [job])
            script2 = project.script([job_op2])
=======
                project._entrypoint, dict(), job)
            script1 = project._script([job_op1])
            assert 'run -o group1 -j {}'.format(job) in script1
            job_op2 = project.groups['group2']._create_submission_job_operation(
                project._entrypoint, dict(), job)
            script2 = project._script([job_op2])
>>>>>>> 1f0c9ecb
            assert '--num-passes=2' in script2

    def test_directives_hierarchy(self):
        project = self.mock_project()
        for job in project:
            # Test submit JobOperations
            job_ops = project._get_submission_operations([job],
                                                         project._get_default_directives(),
                                                         names=['group2'])
            assert all([job_op.directives.get('omp_num_threads', 0) == 4 for job_op in job_ops])
            job_ops = project._get_submission_operations([job],
                                                         project._get_default_directives(),
                                                         names=['op3'])
            assert all([job_op.directives.get('omp_num_threads', 0) == 1 for job_op in job_ops])
            # Test run JobOperations
            job_ops = project.groups['group2']._create_run_job_operations(
                project._entrypoint, project._get_default_directives(), [job])
            assert all([job_op.directives.get('omp_num_threads', 0) == 4 for job_op in job_ops])
            job_ops = project.groups['op3']._create_run_job_operations(
                project._entrypoint, project._get_default_directives(), [job])
            assert all([job_op.directives.get('omp_num_threads', 0) == 1 for job_op in job_ops])

    def test_submission_aggregation(self):
        class A(flow.FlowProject):
            pass

        group = A.make_group('group')

        @group.with_directives(dict(ngpu=2, nranks=4))
        @A.operation
        def op1(job):
            pass

        @group.with_directives(dict(ngpu=2, nranks=4))
        @A.operation
        def op2(job):
            pass

        @group
        @A.operation
        @flow.directives(nranks=2)
        def op3(job):
            pass

        project = self.mock_project(A)
        group = project.groups['group']
        job = [j for j in project][0]
        directives = group._get_submission_directives(project._get_default_directives(),
                                                      job)
        assert all([directives['ngpu'] == 2, directives['nranks'] == 4,
                    directives['np'] == 4])

    def test_flowgroup_repr(self):
        class A(flow.FlowProject):
            pass

        group = A.make_group('group')

        @group.with_directives(dict(ngpu=2, nranks=4))
        @A.operation
        def op1(job):
            pass

        @group
        @A.operation
        def op2(job):
            pass

        @group
        @A.operation
        @flow.directives(nranks=2)
        def op3(job):
            pass

        project = self.mock_project(A)
        rep_string = repr(project.groups['group'])
        assert all(op in rep_string for op in ['op1', 'op2', 'op3'])
        assert "'nranks': 4" in rep_string
        assert "'ngpu': 2" in rep_string
        assert "options=''" in rep_string
        assert "name='group'" in rep_string


class TestGroupExecutionProject(TestProjectBase):
    project_class = _TestProject
    entrypoint = dict(
        path=os.path.realpath(os.path.join(os.path.dirname(__file__), 'define_test_project.py'))
    )
    expected_number_of_steps = 4

    def test_run_with_operation_selection(self):
        project = self.mock_project()
        even_jobs = [job for job in project if job.sp.b % 2 == 0]
        with add_cwd_to_environment_pythonpath():
            with switch_to_directory(project.root_directory()):
                with pytest.raises(ValueError):
                    # The names argument must be a sequence of strings, not a string.
                    project.run(names='op1')
                project.run(names=['nonexistent-op'])
                assert not any(job.isfile('world.txt') for job in even_jobs)
                assert not any(job.doc.get('test') for job in project)
                project.run(names=['group1'])
                assert all(job.isfile('world.txt') for job in even_jobs)
                assert all(job.doc.get('test') for job in project)
                project.run(names=['group2'])
                assert all(job.isfile('world.txt') for job in even_jobs)
                assert all(job.doc.get('test3') for job in project)
                assert all('dynamic' not in job.doc for job in project)

    def test_run_parallel(self):
        project = self.mock_project()
        output = StringIO()
        with add_cwd_to_environment_pythonpath():
            with switch_to_directory(project.root_directory()):
                with redirect_stderr(output):
                    project.run(names=['group1'], np=2)
        output.seek(0)
        output.read()
        even_jobs = [job for job in project if job.sp.b % 2 == 0]
        for job in project:
            if job in even_jobs:
                assert job.isfile('world.txt')
            else:
                assert not job.isfile('world.txt')

    def test_submit_groups(self):
        MockScheduler.reset()
        project = self.mock_project()
        operations = [project.groups['group1']._create_submission_job_operation(
            project._entrypoint, dict(), [job]) for job in project]
        assert len(list(MockScheduler.jobs())) == 0
        cluster_job_id = project._store_bundled(operations)
        with redirect_stderr(StringIO()):
            project._submit_operations(_id=cluster_job_id, operations=operations)
        assert len(list(MockScheduler.jobs())) == 1

    def test_submit(self):
        MockScheduler.reset()
        project = self.mock_project()
        assert len(list(MockScheduler.jobs())) == 0
        with redirect_stderr(StringIO()):
            project.submit(names=['group1', 'group2'])
        num_jobs_submitted = 2 * len(project)
        assert len(list(MockScheduler.jobs())) == num_jobs_submitted
        MockScheduler.reset()

    def test_group_resubmit(self):
        MockScheduler.reset()
        project = self.mock_project()
        num_jobs_submitted = len(project)
        assert len(list(MockScheduler.jobs())) == 0
        with redirect_stderr(StringIO()):
            # Initial submission
            project.submit(names=['group1'])
            assert len(list(MockScheduler.jobs())) == num_jobs_submitted

            # Resubmit a bunch of times:
            for i in range(1, self.expected_number_of_steps + 3):
                MockScheduler.step()
                project.submit(names=['group1'])
                if len(list(MockScheduler.jobs())) == 0:
                    break    # break when there are no jobs left

        # Check that the actually required number of steps is equal to the expected number:
        assert i == self.expected_number_of_steps

    def test_operation_resubmit(self):
        MockScheduler.reset()
        project = self.mock_project()
        num_jobs_submitted = len(project)
        assert len(list(MockScheduler.jobs())) == 0
        with redirect_stderr(StringIO()):
            # Initial submission
            project.submit(names=['group1'])
            assert len(list(MockScheduler.jobs())) == num_jobs_submitted

            # Resubmit a bunch of times:
            for i in range(1, self.expected_number_of_steps + 3):
                MockScheduler.step()
                project.submit(names=['op1', 'op2'])
                if len(list(MockScheduler.jobs())) == 0:
                    break    # break when there are no jobs left

        # Check that the actually required number of steps is equal to the expected number:
        assert i == self.expected_number_of_steps


class TestGroupUnbufferedExecutionProject(TestUnbufferedExecutionProject,
                                          TestGroupExecutionProject):
    pass


class TestGroupExecutionDynamicProject(TestGroupExecutionProject):
    project_class = _DynamicTestProject
    expected_number_of_steps = 4


class TestGroupUnbufferedExecutionDynamicProject(TestGroupUnbufferedExecutionProject,
                                                 TestGroupExecutionDynamicProject):
    pass


class TestGroupProjectMainInterface(TestProjectBase):
    project_class = _TestProject
    entrypoint = dict(
        path=os.path.realpath(os.path.join(os.path.dirname(__file__), 'define_test_project.py'))
    )

    def switch_to_cwd(self):
        os.chdir(self.cwd)

    @pytest.fixture(autouse=True)
    def setup_main_interface(self, request):
        self.project = self.mock_project()
        self.cwd = os.getcwd()
        os.chdir(self._tmp_dir.name)
        request.addfinalizer(self.switch_to_cwd)

    def call_subcmd(self, subcmd):
        # Determine path to project module and construct command.
        fn_script = inspect.getsourcefile(type(self.project))
        _cmd = 'python {} {}'.format(fn_script, subcmd)

        try:
            with add_path_to_environment_pythonpath(os.path.abspath(self.cwd)):
                with switch_to_directory(self.project.root_directory()):
                    return subprocess.check_output(_cmd.split(), stderr=subprocess.DEVNULL)
        except subprocess.CalledProcessError as error:
            print(error, file=sys.stderr)
            print(error.output, file=sys.stderr)
            raise

    def test_main_run(self):
        assert len(self.project)
        for job in self.project:
            assert not job.isfile('world.txt')
        self.call_subcmd('run -o group1')
        even_jobs = [job for job in self.project if job.sp.b % 2 == 0]
        for job in self.project:
            assert job.doc['test']
            if job in even_jobs:
                assert job.isfile('world.txt')
            else:
                assert not job.isfile('world.txt')

    def test_main_script(self):
        assert len(self.project)
        for job in self.project:
            script_output = self.call_subcmd(
                'script -j {} -o group1'.format(job)
            ).decode().splitlines()
            assert job.get_id() in '\n'.join(script_output)
            assert '-o group1' in '\n'.join(script_output)
            script_output = self.call_subcmd(
                'script -j {} -o group2'.format(job)
            ).decode().splitlines()
            assert '--num-passes=2' in '\n'.join(script_output)

    def test_main_submit(self):
        project = self.mock_project()
        assert len(project)
        # Assert that correct output for group submission is given
        for job in project:
            submit_output = self.call_subcmd(
                'submit -j {} -o group1 --pretend'.format(job)).decode().splitlines()
            output_string = '\n'.join(submit_output)
            assert 'run -o group1 -j {}'.format(job) in output_string
            submit_output = self.call_subcmd(
                'submit -j {} -o group2 --pretend'.format(job)
            ).decode().splitlines()
            assert 'run -o group2 -j {} --num-passes=2'.format(job) in '\n'.join(submit_output)


class TestGroupDynamicProjectMainInterface(TestProjectMainInterface):
    project_class = _DynamicTestProject<|MERGE_RESOLUTION|>--- conflicted
+++ resolved
@@ -1249,21 +1249,12 @@
         # For multiple operation groups and options
         for job in project:
             job_op1 = project.groups['group1']._create_submission_job_operation(
-<<<<<<< HEAD
                 project._entrypoint, dict(), [job])
-            script1 = project.script([job_op1])
+            script1 = project._script([job_op1])
             assert 'run -o group1 -j {}'.format(job) in script1
             job_op2 = project.groups['group2']._create_submission_job_operation(
                 project._entrypoint, dict(), [job])
-            script2 = project.script([job_op2])
-=======
-                project._entrypoint, dict(), job)
-            script1 = project._script([job_op1])
-            assert 'run -o group1 -j {}'.format(job) in script1
-            job_op2 = project.groups['group2']._create_submission_job_operation(
-                project._entrypoint, dict(), job)
             script2 = project._script([job_op2])
->>>>>>> 1f0c9ecb
             assert '--num-passes=2' in script2
 
     def test_directives_hierarchy(self):
