--- conflicted
+++ resolved
@@ -20,6 +20,7 @@
 import signac
 import flow
 from flow import FlowProject, cmd, with_job, directives
+from flow import generate_hashed_aggregates
 from flow.scheduling.base import Scheduler
 from flow.scheduling.base import ClusterJob
 from flow.scheduling.base import JobStatus
@@ -178,7 +179,7 @@
         import timeit
 
         project = self.mock_project()
-
+        print('asgsg')
         MockScheduler.reset()
 
         time = timeit.timeit(
@@ -738,24 +739,15 @@
 
     def test_pending_operations_order(self):
         # The execution order of local runs is internally assumed to be
-<<<<<<< HEAD
-        # 'by-aggregate' by default. A failure of this unit tests means that
-        # a 'by-aggregate' order must be implemented explicitly within the
-=======
         # 'by-op' by default. A failure of this unit tests means that
         # a 'by-op' order must be implemented explicitly within the
->>>>>>> ec8a04b8
         # FlowProject.run() function.
         project = self.mock_project()
         ops = list(project._get_pending_operations())
         # The length of the list of operations grouped by job is equal
         # to the length of its set if and only if the operations are grouped
         # by job already:
-<<<<<<< HEAD
-        jobs_order_none = [op for op, _ in groupby(ops, key=lambda op: op)]
-=======
         jobs_order_none = [name for name, _ in groupby(ops, key=lambda op: op.name)]
->>>>>>> ec8a04b8
         assert len(jobs_order_none) == len(set(jobs_order_none))
 
     def test_run(self, subtests):
@@ -767,11 +759,7 @@
         def sort_key(op):
             return op.name, op._jobs[0].get_id()
 
-<<<<<<< HEAD
-        for order in (None, 'none', 'cyclic', 'by-aggregate', 'random', sort_key):
-=======
         for order in (None, 'none', 'cyclic', 'by-op', 'random', sort_key):
->>>>>>> ec8a04b8
             for job in self.project.find_jobs():  # clear
                 job.remove()
             with subtests.test(order=order):
@@ -1557,6 +1545,7 @@
         for i in range(30):
             project.open_job(dict(i=i)).init()
         project._entrypoint = self.entrypoint
+        project.register_aggregates()
         return project
 
     def switch_to_cwd(self):
@@ -1582,29 +1571,27 @@
             print(error.output, file=sys.stderr)
             raise
 
-    def generate_job_ids(self, jobs, compressed=False):
-        # This method is used for the aggregate tests
+    def generate_str_jobop(self, jobs):
+        # This method is supposed to replicate the job representation of an
+        # _JobOperation instance
         jobs = list(jobs)
-        if compressed:
-            max_len = 3
-            min_len_unique_id = jobs[0]._project.min_len_unique_id()
-            if len(jobs) > max_len:
-                shown = list(jobs[:max_len-2]) + ['...'] + list(jobs[-1:])
-            else:
-                shown = jobs
-            return f"[#{len(jobs)}]" \
-                   f"({', '.join([str(element)[:min_len_unique_id] for element in shown])})"
+        max_len = 3
+        min_len_unique_id = jobs[0]._project.min_len_unique_id()
+        if len(jobs) > max_len:
+            shown = list(jobs[:max_len-2]) + ['...'] + list(jobs[-1:])
         else:
-            return ' '.join(map(str, jobs))
+            shown = jobs
+        return f"[#{len(jobs)}]" \
+               f"({', '.join([str(element)[:min_len_unique_id] for element in shown])})"
 
     def test_main_run(self):
         project = self.mock_project()
         assert len(project)
         for job in project:
             assert not job.doc.get('sum', False)
-        self.call_subcmd('run -o agg_op1 -j {}'.format(
-            self.generate_job_ids(project)
-        ))
+        self.call_subcmd(
+            f'run -o agg_op1 -j {generate_hashed_aggregates(project)}'
+        )
         sum = 0
         for job in project:
             sum += job.sp.i
@@ -1615,23 +1602,24 @@
     def test_main_script(self):
         project = self.mock_project()
         assert len(project)
+        hashed_aggregate_id = generate_hashed_aggregates(project)
         script_output = self.call_subcmd(
-            'script -o agg_op1 -j {}'.format(self.generate_job_ids(project))
+            f'script -o agg_op1 -j {hashed_aggregate_id}'
         ).decode().splitlines()
-        assert self.generate_job_ids(project, compressed=True) in '\n'.join(script_output)
-        assert '-o agg_op1' in '\n'.join(script_output)
+        assert self.generate_str_jobop(project) in '\n'.join(script_output)
+        assert f'-o agg_op1 -j {hashed_aggregate_id}' in '\n'.join(script_output)
 
     def test_main_submit(self):
         project = self.mock_project()
         assert len(project)
         # Assert that correct output for group submission is given
-        job_ids = self.generate_job_ids(project)
+        hashed_aggregate_id = generate_hashed_aggregates(project)
         submit_output = self.call_subcmd(
-            'submit -j {} -o agg_op1 --pretend'.format(job_ids)
+            f'submit -o agg_op1 -j {hashed_aggregate_id} --pretend'
         ).decode().splitlines()
         output_string = '\n'.join(submit_output)
-        assert self.generate_job_ids(project, compressed=True) in output_string
-        assert 'run -o agg_op1 -j {}'.format(job_ids) in output_string
+        assert self.generate_str_jobop(project) in output_string
+        assert f'run -o agg_op1 -j {hashed_aggregate_id}' in output_string
 
 
 class TestGroupAggregationProjectMainInterface(TestProjectBase):
@@ -1646,6 +1634,7 @@
         for i in range(30):
             project.open_job(dict(i=i)).init()
         project._entrypoint = self.entrypoint
+        project.register_aggregates()
         return project
 
     def switch_to_cwd(self):
@@ -1671,20 +1660,18 @@
             print(error.output, file=sys.stderr)
             raise
 
-    def generate_job_ids(self, jobs, compressed=False):
-        # This method is used for the aggregate tests
+    def generate_str_jobop(self, jobs):
+        # This method is supposed to replicate the job representation of an
+        # _JobOperation instance
         jobs = list(jobs)
-        if compressed:
-            max_len = 3
-            min_len_unique_id = jobs[0]._project.min_len_unique_id()
-            if len(jobs) > max_len:
-                shown = list(jobs[:max_len-2]) + ['...'] + list(jobs[-1:])
-            else:
-                shown = jobs
-            return f"[#{len(jobs)}]" \
-                   f"({', '.join([str(element)[:min_len_unique_id] for element in shown])})"
+        max_len = 3
+        min_len_unique_id = jobs[0]._project.min_len_unique_id()
+        if len(jobs) > max_len:
+            shown = list(jobs[:max_len-2]) + ['...'] + list(jobs[-1:])
         else:
-            return ' '.join(map(str, jobs))
+            shown = jobs
+        return f"[#{len(jobs)}]" \
+               f"({', '.join([str(element)[:min_len_unique_id] for element in shown])})"
 
     def test_main_run(self):
         project = self.mock_project()
@@ -1692,9 +1679,7 @@
         for job in project:
             assert not job.doc.get('average', False)
             assert not job.doc.get('test3', False)
-        self.call_subcmd('run -o group_agg -j {}'.format(
-            self.generate_job_ids(project)
-        ))
+        self.call_subcmd(f'run -o group_agg -j {generate_hashed_aggregates(project)}')
         for job in project:
             assert job.doc.get('average', False)
             assert job.doc.get('test3', False)
@@ -1702,20 +1687,20 @@
     def test_main_script(self):
         project = self.mock_project()
         assert len(project)
+        hashed_aggregate_id = generate_hashed_aggregates(project)
         script_output = self.call_subcmd(
-            'script -o group_agg -j {}'.format(self.generate_job_ids(project))
+            f'script -o group_agg -j {hashed_aggregate_id}'
         ).decode().splitlines()
-        assert self.generate_job_ids(project, compressed=True) in '\n'.join(script_output)
-        assert '-o group_agg' in '\n'.join(script_output)
+        assert self.generate_str_jobop(project) in '\n'.join(script_output)
+        assert f'-o group_agg -j {hashed_aggregate_id}' in '\n'.join(script_output)
 
     def test_main_submit(self):
         project = self.mock_project()
         assert len(project)
-        # Assert that correct output for group submission is given
-        job_ids = self.generate_job_ids(project)
+        hashed_aggregate_id = generate_hashed_aggregates(project)
         submit_output = self.call_subcmd(
-            'submit -j {} -o group_agg --pretend'.format(job_ids)
+            f'submit -o group_agg -j {hashed_aggregate_id} --pretend'
         ).decode().splitlines()
         output_string = '\n'.join(submit_output)
-        assert self.generate_job_ids(project, compressed=True) in output_string
-        assert 'run -o group_agg -j {}'.format(job_ids) in output_string+        assert self.generate_str_jobop(project) in output_string
+        assert f'run -o group_agg -j {hashed_aggregate_id}' in output_string